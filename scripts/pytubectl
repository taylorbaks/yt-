--- conflicted
+++ resolved
@@ -1,9 +1,5 @@
-<<<<<<< HEAD
-#!/usr/bin/env python
+#!/usr/bin/env python3
 from __future__ import print_function
-=======
-#!/usr/bin/env python3
->>>>>>> a2b68cf9
 
 from pytube import YouTube
 from pytube.utils import print_status
@@ -38,11 +34,7 @@
         res_formts = ["%s %s" % (str(res_formts[index].extension), str(res_formts[index].resolution)) for index, video in enumerate(res_formts)]
     except YouTubeError:
         print("Incorrect video URL.")
-<<<<<<< HEAD
         sys.exit(1)
-=======
-        return 1
->>>>>>> a2b68cf9
 
     if args.filename:
         yt.filename = args.filename
@@ -58,15 +50,9 @@
         vid = yt.get(args.ext, args.res)
         # Check if there's a video returned
         if not vid:
-<<<<<<< HEAD
             print("\nThere's no video with the specified format/resolution combination.\n")
-            pprint(res_formts)
+            pprint(yt.videos)
             sys.exit(1)
-=======
-            print("There's no video with the specified format/resolution combination.")
-            pprint(yt.videos)
-            return 1
->>>>>>> a2b68cf9
 
     elif args.ext:
         # There are several videos with the same extension
@@ -74,12 +60,8 @@
         # Check if we have a video
         if not videos:
             print("There are no videos in the specified format.")
-<<<<<<< HEAD
+            pprint(yt.videos)
             sys.exit(1)
-=======
-            pprint(yt.videos)
-            return 1
->>>>>>> a2b68cf9
         # Select the highest resolution one
         vid = max(videos)
     elif args.res:
@@ -87,14 +69,9 @@
         videos = yt.filter(resolution=args.res)
         # Check if we have a video
         if not videos:
-<<<<<<< HEAD
             print("There are no videos in the specified in the specified resolution.")
+            pprint(yt.videos)
             sys.exit(1)
-=======
-            print("There are no videos in the specified resolution.")
-            pprint(yt.videos)
-            return 1
->>>>>>> a2b68cf9
         # Select the highest resolution one
         vid = max(videos)
     else:
@@ -110,14 +87,7 @@
         return ret
     except KeyboardInterrupt:
         print("Download interrupted.")
-<<<<<<< HEAD
         sys.exit(1)
 
 if __name__ == '__main__':
-    _main()
-=======
-        return 1
-
-if __name__ == "__main__":
-    sys.exit(_main())
->>>>>>> a2b68cf9
+    _main()