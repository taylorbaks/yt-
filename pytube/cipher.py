--- conflicted
+++ resolved
@@ -270,11 +270,7 @@
         # Bpa.length || iha("")) }};
         # In the above case, `iha` is the relevant function name
         r'a\.[a-zA-Z]\s*&&\s*\([a-z]\s*=\s*a\.get\("n"\)\)\s*&&\s*'
-<<<<<<< HEAD
         r'\([a-z]\s*=\s*([a-zA-Z0-9$]{2,3})(\[\d+\])?\([a-z]\)'
-=======
-        r'\([a-z]\s*=\s*([a-zA-Z0-9$]+)(\[\d+\])?\([a-z]\)',
->>>>>>> 2e307d8d
     ]
     logger.debug('Finding throttling function name')
     for pattern in function_patterns:
