"""
This module contains all logic necessary to decipher the signature.

YouTube's strategy to restrict downloading videos is to send a ciphered version
of the signature to the client, along with the decryption algorithm obfuscated
in JavaScript. For the clients to play the videos, JavaScript must take the
ciphered version, cycle it through a series of "transform functions," and then
signs the media URL with the output.

This module is responsible for (1) finding and extracting those "transform
functions" (2) maps them to Python equivalents and (3) taking the ciphered
signature and decoding it.

"""
import logging
import re
from itertools import chain
from typing import Any, Callable, Dict, List, Optional, Tuple

from pytube.exceptions import ExtractError, RegexMatchError
from pytube.helpers import cache, regex_search
from pytube.parser import find_object_from_startpoint, throttling_array_split

logger = logging.getLogger(__name__)


class Cipher:
    def __init__(self, js: str):
        self.transform_plan: List[str] = get_transform_plan(js)
        var_regex = re.compile(r"^\$*\w+\W")
        var_match = var_regex.search(self.transform_plan[0])
        if not var_match:
            raise RegexMatchError(
                caller="__init__", pattern=var_regex.pattern
            )
        var = var_match.group(0)[:-1]
        self.transform_map = get_transform_map(js, var)
        self.js_func_patterns = [
            r"\w+\.(\w+)\(\w,(\d+)\)",
            r"\w+\[(\"\w+\")\]\(\w,(\d+)\)"
        ]

        self.throttling_plan = get_throttling_plan(js)
        self.throttling_array = get_throttling_function_array(js)

        self.calculated_n = None

    def calculate_n(self, initial_n: list):
        """Converts n to the correct value to prevent throttling."""
        if self.calculated_n:
            return self.calculated_n

        # First, update all instances of 'b' with the list(initial_n)
        for i in range(len(self.throttling_array)):
            if self.throttling_array[i] == 'b':
                self.throttling_array[i] = initial_n

        for step in self.throttling_plan:
            curr_func = self.throttling_array[int(step[0])]
            if not callable(curr_func):
                logger.debug(f'{curr_func} is not callable.')
                logger.debug(f'Throttling array:\n{self.throttling_array}\n')
                raise ExtractError(f'{curr_func} is not callable.')

            first_arg = self.throttling_array[int(step[1])]

            if len(step) == 2:
                curr_func(first_arg)
            elif len(step) == 3:
                second_arg = self.throttling_array[int(step[2])]
                curr_func(first_arg, second_arg)

        self.calculated_n = ''.join(initial_n)
        return self.calculated_n

    def get_signature(self, ciphered_signature: str) -> str:
        """Decipher the signature.

        Taking the ciphered signature, applies the transform functions.

        :param str ciphered_signature:
            The ciphered signature sent in the ``player_config``.
        :rtype: str
        :returns:
            Decrypted signature required to download the media content.
        """
        signature = list(ciphered_signature)

        for js_func in self.transform_plan:
            name, argument = self.parse_function(js_func)  # type: ignore
            signature = self.transform_map[name](signature, argument)
            logger.debug(
                "applied transform function\n"
                "output: %s\n"
                "js_function: %s\n"
                "argument: %d\n"
                "function: %s",
                "".join(signature),
                name,
                argument,
                self.transform_map[name],
            )

        return "".join(signature)

    @cache
    def parse_function(self, js_func: str) -> Tuple[str, int]:
        """Parse the Javascript transform function.

        Break a JavaScript transform function down into a two element ``tuple``
        containing the function name and some integer-based argument.

        :param str js_func:
            The JavaScript version of the transform function.
        :rtype: tuple
        :returns:
            two element tuple containing the function name and an argument.

        **Example**:

        parse_function('DE.AJ(a,15)')
        ('AJ', 15)

        """
        logger.debug("parsing transform function")
        for pattern in self.js_func_patterns:
            regex = re.compile(pattern)
            parse_match = regex.search(js_func)
            if parse_match:
                fn_name, fn_arg = parse_match.groups()
                return fn_name, int(fn_arg)

        raise RegexMatchError(
            caller="parse_function", pattern="js_func_patterns"
        )


def get_initial_function_name(js: str) -> str:
    """Extract the name of the function responsible for computing the signature.
    :param str js:
        The contents of the base.js asset file.
    :rtype: str
    :returns:
        Function name from regex match
    """

    function_patterns = [
        r"\b[cs]\s*&&\s*[adf]\.set\([^,]+\s*,\s*encodeURIComponent\s*\(\s*(?P<sig>[a-zA-Z0-9$]+)\(",  # noqa: E501
        r"\b[a-zA-Z0-9]+\s*&&\s*[a-zA-Z0-9]+\.set\([^,]+\s*,\s*encodeURIComponent\s*\(\s*(?P<sig>[a-zA-Z0-9$]+)\(",  # noqa: E501
        r'(?:\b|[^a-zA-Z0-9$])(?P<sig>[a-zA-Z0-9$]{2})\s*=\s*function\(\s*a\s*\)\s*{\s*a\s*=\s*a\.split\(\s*""\s*\)',  # noqa: E501
        r'(?P<sig>[a-zA-Z0-9$]+)\s*=\s*function\(\s*a\s*\)\s*{\s*a\s*=\s*a\.split\(\s*""\s*\)',  # noqa: E501
        r'(["\'])signature\1\s*,\s*(?P<sig>[a-zA-Z0-9$]+)\(',
        r"\.sig\|\|(?P<sig>[a-zA-Z0-9$]+)\(",
        r"yt\.akamaized\.net/\)\s*\|\|\s*.*?\s*[cs]\s*&&\s*[adf]\.set\([^,]+\s*,\s*(?:encodeURIComponent\s*\()?\s*(?P<sig>[a-zA-Z0-9$]+)\(",  # noqa: E501
        r"\b[cs]\s*&&\s*[adf]\.set\([^,]+\s*,\s*(?P<sig>[a-zA-Z0-9$]+)\(",  # noqa: E501
        r"\b[a-zA-Z0-9]+\s*&&\s*[a-zA-Z0-9]+\.set\([^,]+\s*,\s*(?P<sig>[a-zA-Z0-9$]+)\(",  # noqa: E501
        r"\bc\s*&&\s*a\.set\([^,]+\s*,\s*\([^)]*\)\s*\(\s*(?P<sig>[a-zA-Z0-9$]+)\(",  # noqa: E501
        r"\bc\s*&&\s*[a-zA-Z0-9]+\.set\([^,]+\s*,\s*\([^)]*\)\s*\(\s*(?P<sig>[a-zA-Z0-9$]+)\(",  # noqa: E501
        r"\bc\s*&&\s*[a-zA-Z0-9]+\.set\([^,]+\s*,\s*\([^)]*\)\s*\(\s*(?P<sig>[a-zA-Z0-9$]+)\(",  # noqa: E501
    ]
    logger.debug("finding initial function name")
    for pattern in function_patterns:
        regex = re.compile(pattern)
        function_match = regex.search(js)
        if function_match:
            logger.debug("finished regex search, matched: %s", pattern)
            return function_match.group(1)

    raise RegexMatchError(
        caller="get_initial_function_name", pattern="multiple"
    )


def get_transform_plan(js: str) -> List[str]:
    """Extract the "transform plan".

    The "transform plan" is the functions that the ciphered signature is
    cycled through to obtain the actual signature.

    :param str js:
        The contents of the base.js asset file.

    **Example**:

    ['DE.AJ(a,15)',
    'DE.VR(a,3)',
    'DE.AJ(a,51)',
    'DE.VR(a,3)',
    'DE.kT(a,51)',
    'DE.kT(a,8)',
    'DE.VR(a,3)',
    'DE.kT(a,21)']
    """
    name = re.escape(get_initial_function_name(js))
    pattern = r"%s=function\(\w\){[a-z=\.\(\"\)]*;(.*);(?:.+)}" % name
    logger.debug("getting transform plan")
    return regex_search(pattern, js, group=1).split(";")


def get_transform_object(js: str, var: str) -> List[str]:
    """Extract the "transform object".

    The "transform object" contains the function definitions referenced in the
    "transform plan". The ``var`` argument is the obfuscated variable name
    which contains these functions, for example, given the function call
    ``DE.AJ(a,15)`` returned by the transform plan, "DE" would be the var.

    :param str js:
        The contents of the base.js asset file.
    :param str var:
        The obfuscated variable name that stores an object with all functions
        that descrambles the signature.

    **Example**:

    >>> get_transform_object(js, 'DE')
    ['AJ:function(a){a.reverse()}',
    'VR:function(a,b){a.splice(0,b)}',
    'kT:function(a,b){var c=a[0];a[0]=a[b%a.length];a[b]=c}']

    """
    pattern = r"var %s={(.*?)};" % re.escape(var)
    logger.debug("getting transform object")
    regex = re.compile(pattern, flags=re.DOTALL)
    transform_match = regex.search(js)
    if not transform_match:
        raise RegexMatchError(caller="get_transform_object", pattern=pattern)

    return transform_match.group(1).replace("\n", " ").split(", ")


def get_transform_map(js: str, var: str) -> Dict:
    """Build a transform function lookup.

    Build a lookup table of obfuscated JavaScript function names to the
    Python equivalents.

    :param str js:
        The contents of the base.js asset file.
    :param str var:
        The obfuscated variable name that stores an object with all functions
        that descrambles the signature.

    """
    transform_object = get_transform_object(js, var)
    mapper = {}
    for obj in transform_object:
        # AJ:function(a){a.reverse()} => AJ, function(a){a.reverse()}
        name, function = obj.split(":", 1)
        fn = map_functions(function)
        mapper[name] = fn
    return mapper


def get_throttling_function_name(js: str) -> str:
    """Extract the name of the function that computes the throttling parameter.

    :param str js:
        The contents of the base.js asset file.
    :rtype: str
    :returns:
        The name of the function used to compute the throttling parameter.
    """
    function_patterns = [
        # https://github.com/ytdl-org/youtube-dl/issues/29326#issuecomment-865985377
        # https://github.com/yt-dlp/yt-dlp/commit/48416bc4a8f1d5ff07d5977659cb8ece7640dcd8
        # var Bpa = [iha];
        # ...
        # a.C && (b = a.get("n")) && (b = Bpa[0](b), a.set("n", b),
        # Bpa.length || iha("")) }};
        # In the above case, `iha` is the relevant function name
        r'a\.[a-zA-Z]\s*&&\s*\([a-z]\s*=\s*a\.get\("n"\)\)\s*&&\s*'
        r'\([a-z]\s*=\s*([a-zA-Z0-9$]{3})(\[\d+\])?\([a-z]\)',
    ]
    logger.debug('Finding throttling function name')
    for pattern in function_patterns:
        regex = re.compile(pattern)
        function_match = regex.search(js)
        if function_match:
            logger.debug("finished regex search, matched: %s", pattern)
<<<<<<< HEAD
            if len(function_match.groups()) == 1:
                return function_match.group(1)
            idx = function_match.group(2)
            if idx:
                idx = idx.strip("[]")
                array = re.search(
                    r'var {nfunc}\s*=\s*(\[.+?\]);'.format(
                        nfunc=function_match.group(1)),
                    js
                )
                if array:
                    array = array.group(1).strip("[]").split(",")
                    array = [x.strip() for x in array]
                    return array[int(idx)]
=======
            function_name = function_match.group(1)
            is_Array = True if '[' or ']' in function_name else False
            if is_Array:
                index = int(re.findall(r'\d+', function_name)[0])
                name = function_name.split('[')[0]
                pattern = r"var %s=\[(.*?)\];" % name
                regex = re.compile(pattern)
                return regex.search(js).group(1).split(',')[index]
            else:
                return function_name
>>>>>>> 72dcc17f

    raise RegexMatchError(
        caller="get_throttling_function_name", pattern="multiple"
    )


def get_throttling_function_code(js: str) -> str:
    """Extract the raw code for the throttling function.

    :param str js:
        The contents of the base.js asset file.
    :rtype: str
    :returns:
        The name of the function used to compute the throttling parameter.
    """
    # Begin by extracting the correct function name
    name = 'sha'

    # Identify where the function is defined
    pattern_start = r"%s=function\(\w\)" % name
    regex = re.compile(pattern_start)
    match = regex.search(js)

    # Extract the code within curly braces for the function itself, and merge any split lines
    code_lines_list = find_object_from_startpoint(js, match.span()[1]).split('\n')
    joined_lines = "".join(code_lines_list)

    # Prepend function definition (e.g. `Dea=function(a)`)
    return match.group(0) + joined_lines


def get_throttling_function_array(js: str) -> List[Any]:
    """Extract the "c" array.

    :param str js:
        The contents of the base.js asset file.
    :returns:
        The array of various integers, arrays, and functions.
    """
    raw_code = get_throttling_function_code(js)

    array_start = r",c=\["
    array_regex = re.compile(array_start)
    match = array_regex.search(raw_code)

    array_raw = find_object_from_startpoint(raw_code, match.span()[1] - 1)
    str_array = throttling_array_split(array_raw)

    converted_array = []
    for el in str_array:
        try:
            converted_array.append(int(el))
            continue
        except ValueError:
            # Not an integer value.
            pass

        if el == 'null':
            converted_array.append(None)
            continue

        if el.startswith('"') and el.endswith('"'):
            # Convert e.g. '"abcdef"' to string without quotation marks, 'abcdef'
            converted_array.append(el[1:-1])
            continue

        if el.startswith('function'):
            mapper = (
                (r"{for\(\w=\(\w%\w\.length\+\w\.length\)%\w\.length;\w--;\)\w\.unshift\(\w.pop\(\)\)}", throttling_unshift),  # noqa:E501
                (r"{\w\.reverse\(\)}", throttling_reverse),
                (r"{\w\.push\(\w\)}", throttling_push),
                (r";var\s\w=\w\[0\];\w\[0\]=\w\[\w\];\w\[\w\]=\w}", throttling_swap),
                (r"case\s\d+", throttling_cipher_function),
                (r"\w\.splice\(0,1,\w\.splice\(\w,1,\w\[0\]\)\[0\]\)", throttling_nested_splice),  # noqa:E501
                (r";\w\.splice\(\w,1\)}", js_splice),
                (r"\w\.splice\(-\w\)\.reverse\(\)\.forEach\(function\(\w\){\w\.unshift\(\w\)}\)", throttling_prepend),  # noqa:E501
                (r"for\(var \w=\w\.length;\w;\)\w\.push\(\w\.splice\(--\w,1\)\[0\]\)}", throttling_reverse),  # noqa:E501
            )

            found = False
            for pattern, fn in mapper:
                if re.search(pattern, el):
                    converted_array.append(fn)
                    found = True
            if found:
                continue

        converted_array.append(el)

    # Replace null elements with array itself
    for i in range(len(converted_array)):
        if converted_array[i] is None:
            converted_array[i] = converted_array

    return converted_array


def get_throttling_plan(js: str):
    """Extract the "throttling plan".

    The "throttling plan" is a list of tuples used for calling functions
    in the c array. The first element of the tuple is the index of the
    function to call, and any remaining elements of the tuple are arguments
    to pass to that function.

    :param str js:
        The contents of the base.js asset file.
    :returns:
        The full function code for computing the throttlign parameter.
    """
    raw_code = get_throttling_function_code(js)

    transform_start = r"try{"
    plan_regex = re.compile(transform_start)
    match = plan_regex.search(raw_code)

    transform_plan_raw = find_object_from_startpoint(raw_code, match.span()[1] - 1)

    # Steps are either c[x](c[y]) or c[x](c[y],c[z])
    step_start = r"c\[(\d+)\]\(c\[(\d+)\](,c(\[(\d+)\]))?\)"
    step_regex = re.compile(step_start)
    matches = step_regex.findall(transform_plan_raw)
    transform_steps = []
    for match in matches:
        if match[4] != '':
            transform_steps.append((match[0],match[1],match[4]))
        else:
            transform_steps.append((match[0],match[1]))

    return transform_steps


def reverse(arr: List, _: Optional[Any]):
    """Reverse elements in a list.

    This function is equivalent to:

    .. code-block:: javascript

        function(a, b) { a.reverse() }

    This method takes an unused ``b`` variable as their transform functions
    universally sent two arguments.

    **Example**:

    >>> reverse([1, 2, 3, 4])
    [4, 3, 2, 1]
    """
    return arr[::-1]


def splice(arr: List, b: int):
    """Add/remove items to/from a list.

    This function is equivalent to:

    .. code-block:: javascript

        function(a, b) { a.splice(0, b) }

    **Example**:

    >>> splice([1, 2, 3, 4], 2)
    [1, 2]
    """
    return arr[b:]


def swap(arr: List, b: int):
    """Swap positions at b modulus the list length.

    This function is equivalent to:

    .. code-block:: javascript

        function(a, b) { var c=a[0];a[0]=a[b%a.length];a[b]=c }

    **Example**:

    >>> swap([1, 2, 3, 4], 2)
    [3, 2, 1, 4]
    """
    r = b % len(arr)
    return list(chain([arr[r]], arr[1:r], [arr[0]], arr[r + 1 :]))


def throttling_reverse(arr: list):
    """Reverses the input list.

    Needs to do an in-place reversal so that the passed list gets changed.
    To accomplish this, we create a reversed copy, and then change each
    indvidual element.
    """
    reverse_copy = arr.copy()[::-1]
    for i in range(len(reverse_copy)):
        arr[i] = reverse_copy[i]


def throttling_push(d: list, e: Any):
    """Pushes an element onto a list."""
    d.append(e)


def throttling_mod_func(d: list, e: int):
    """Perform the modular function from the throttling array functions.

    In the javascript, the modular operation is as follows:
    e = (e % d.length + d.length) % d.length

    We simply translate this to python here.
    """
    return (e % len(d) + len(d)) % len(d)


def throttling_unshift(d: list, e: int):
    """Rotates the elements of the list to the right.

    In the javascript, the operation is as follows:
    for(e=(e%d.length+d.length)%d.length;e--;)d.unshift(d.pop())
    """
    e = throttling_mod_func(d, e)
    new_arr = d[-e:] + d[:-e]
    d.clear()
    for el in new_arr:
        d.append(el)


def throttling_cipher_function(d: list, e: str):
    """This ciphers d with e to generate a new list.

    In the javascript, the operation is as follows:
    var h = [A-Za-z0-9-_], f = 96;  // simplified from switch-case loop
    d.forEach(
        function(l,m,n){
            this.push(
                n[m]=h[
                    (h.indexOf(l)-h.indexOf(this[m])+m-32+f--)%h.length
                ]
            )
        },
        e.split("")
    )
    """
    h = list('ABCDEFGHIJKLMNOPQRSTUVWXYZabcdefghijklmnopqrstuvwxyz0123456789-_')
    f = 96
    # by naming it "this" we can more closely reflect the js
    this = list(e)

    # This is so we don't run into weirdness with enumerate while
    #  we change the input list
    copied_list = d.copy()

    for m, l in enumerate(copied_list):
        bracket_val = (h.index(l) - h.index(this[m]) + m - 32 + f) % len(h)
        this.append(
            h[bracket_val]
        )
        d[m] = h[bracket_val]
        f -= 1


def throttling_nested_splice(d: list, e: int):
    """Nested splice function in throttling js.

    In the javascript, the operation is as follows:
    function(d,e){
        e=(e%d.length+d.length)%d.length;
        d.splice(
            0,
            1,
            d.splice(
                e,
                1,
                d[0]
            )[0]
        )
    }

    While testing, all this seemed to do is swap element 0 and e,
    but the actual process is preserved in case there was an edge
    case that was not considered.
    """
    e = throttling_mod_func(d, e)
    inner_splice = js_splice(
        d,
        e,
        1,
        d[0]
    )
    js_splice(
        d,
        0,
        1,
        inner_splice[0]
    )


def throttling_prepend(d: list, e: int):
    """

    In the javascript, the operation is as follows:
    function(d,e){
        e=(e%d.length+d.length)%d.length;
        d.splice(-e).reverse().forEach(
            function(f){
                d.unshift(f)
            }
        )
    }

    Effectively, this moves the last e elements of d to the beginning.
    """
    start_len = len(d)
    # First, calculate e
    e = throttling_mod_func(d, e)

    # Then do the prepending
    new_arr = d[-e:] + d[:-e]

    # And update the input list
    d.clear()
    for el in new_arr:
        d.append(el)

    end_len = len(d)
    assert start_len == end_len


def throttling_swap(d: list, e: int):
    """Swap positions of the 0'th and e'th elements in-place."""
    e = throttling_mod_func(d, e)
    f = d[0]
    d[0] = d[e]
    d[e] = f


def js_splice(arr: list, start: int, delete_count=None, *items):
    """Implementation of javascript's splice function.

    :param list arr:
        Array to splice
    :param int start:
        Index at which to start changing the array
    :param int delete_count:
        Number of elements to delete from the array
    :param *items:
        Items to add to the array

    Reference: https://developer.mozilla.org/en-US/docs/Web/JavaScript/Reference/Global_Objects/Array/splice  # noqa:E501
    """
    # Special conditions for start value
    try:
        if start > len(arr):
            start = len(arr)
        # If start is negative, count backwards from end
        if start < 0:
            start = len(arr) - start
    except TypeError:
        # Non-integer start values are treated as 0 in js
        start = 0

    # Special condition when delete_count is greater than remaining elements
    if not delete_count or delete_count >= len(arr) - start:
        delete_count = len(arr) - start  # noqa: N806

    deleted_elements = arr[start:start + delete_count]

    # Splice appropriately.
    new_arr = arr[:start] + list(items) + arr[start + delete_count:]

    # Replace contents of input array
    arr.clear()
    for el in new_arr:
        arr.append(el)

    return deleted_elements


def map_functions(js_func: str) -> Callable:
    """For a given JavaScript transform function, return the Python equivalent.

    :param str js_func:
        The JavaScript version of the transform function.
    """
    mapper = (
        # function(a){a.reverse()}
        (r"{\w\.reverse\(\)}", reverse),
        # function(a,b){a.splice(0,b)}
        (r"{\w\.splice\(0,\w\)}", splice),
        # function(a,b){var c=a[0];a[0]=a[b%a.length];a[b]=c}
        (r"{var\s\w=\w\[0\];\w\[0\]=\w\[\w\%\w.length\];\w\[\w\]=\w}", swap),
        # function(a,b){var c=a[0];a[0]=a[b%a.length];a[b%a.length]=c}
        (
            r"{var\s\w=\w\[0\];\w\[0\]=\w\[\w\%\w.length\];\w\[\w\%\w.length\]=\w}",
            swap,
        ),
    )

    for pattern, fn in mapper:
        if re.search(pattern, js_func):
            return fn
    raise RegexMatchError(caller="map_functions", pattern="multiple")<|MERGE_RESOLUTION|>--- conflicted
+++ resolved
@@ -278,7 +278,6 @@
         function_match = regex.search(js)
         if function_match:
             logger.debug("finished regex search, matched: %s", pattern)
-<<<<<<< HEAD
             if len(function_match.groups()) == 1:
                 return function_match.group(1)
             idx = function_match.group(2)
@@ -293,18 +292,6 @@
                     array = array.group(1).strip("[]").split(",")
                     array = [x.strip() for x in array]
                     return array[int(idx)]
-=======
-            function_name = function_match.group(1)
-            is_Array = True if '[' or ']' in function_name else False
-            if is_Array:
-                index = int(re.findall(r'\d+', function_name)[0])
-                name = function_name.split('[')[0]
-                pattern = r"var %s=\[(.*?)\];" % name
-                regex = re.compile(pattern)
-                return regex.search(js).group(1).split(',')[index]
-            else:
-                return function_name
->>>>>>> 72dcc17f
 
     raise RegexMatchError(
         caller="get_throttling_function_name", pattern="multiple"
