--- conflicted
+++ resolved
@@ -3,10 +3,6 @@
 from __future__ import unicode_literals
 
 from .exceptions import MultipleObjectsReturned, YouTubeError, CipherError
-<<<<<<< HEAD
-from .tinyjs import JSVM
-=======
->>>>>>> a2b68cf9
 from .models import Video
 from .utils import safe_filename
 try:
@@ -18,10 +14,7 @@
 
 import re
 import json
-<<<<<<< HEAD
-=======
 import execjs
->>>>>>> a2b68cf9
 
 YT_BASE_URL = 'http://www.youtube.com/get_video_info'
 
@@ -259,15 +252,9 @@
                 raise YouTubeError("Cannot decode JSON: {0}".format(e))
 
             is_vevo = False
-<<<<<<< HEAD
-            if data['args'].get('ptk', '') in ['vevo', 'dashmpd']:
-                # Vevo videos with encrypted signatures
-                is_vevo = True
-=======
             #if data['args'].get('ptk', '') in ['vevo', 'dashmpd']:
             #    # Vevo videos with encrypted signatures
             #    is_vevo = True
->>>>>>> a2b68cf9
 
             stream_map = self._parse_stream_map(
                 data["args"]["url_encoded_fmt_stream_map"])
@@ -343,24 +330,6 @@
             self._js_code = (urlopen(url).read().decode()
                              if not self._js_code else self._js_code)
 
-<<<<<<< HEAD
-        try:
-            regexp = r'function \w{2}\(\w{1}\)\{\w{1}=\w{1}\.split\(\"\"\)' \
-                '\;(.*)\}'
-            code = re.findall(regexp, self._js_code)[0]
-            code = code[:code.index("}")]
-
-            signature = "a='" + s + "'"
-
-            # Tiny JavaScript VM
-            jsvm = JSVM()
-
-            # Precompiling with the super JavaScript VM (if hasn't compiled
-            # yet)
-            if not self._precompiled:
-                self._precompiled = jsvm.compile(code)
-            jsvm.setPreinterpreted(jsvm.compile(signature) + self._precompiled)
-=======
         codes = re.findall(r"function \S{2}\(\S{1}\)\{\S{1}=\S{1}\.split\(\"\"\)\;(.*?)\}", self._js_code)
         for code in codes:
             try:
@@ -381,19 +350,11 @@
                 if len(ret) < 10: # Better: check exit code
                     continue
                 return ret
->>>>>>> a2b68cf9
 
             except Exception as e:
                 print("Oopsie... ", format(e))
 
-<<<<<<< HEAD
-        except Exception as e:
-            raise CipherError("Couldn't cipher the signature. Maybe YouTube "
-                              "has changed the cipher algorithm. Notify "
-                              "this issue on GitHub: %s" % e)
-=======
                 raise CipherError("Couldn't cipher the signature. Maybe YouTube has changed the cipher algorithm. Notify this issue on GitHub: %s" % format(e))
->>>>>>> a2b68cf9
 
     def _extract_fmt(self, text):
         """YouTube does not pass you a completely valid URLencoded form, I
