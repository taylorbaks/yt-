# -*- coding: utf-8 -*-
"""This module contains all non-cipher related data extraction logic."""
import json
import logging
import re
from collections import OrderedDict
from html.parser import HTMLParser
from typing import Any
from typing import Dict
from typing import List
from typing import Optional
from typing import Tuple
from urllib.parse import parse_qs
from urllib.parse import parse_qsl
from urllib.parse import quote
from urllib.parse import unquote
from urllib.parse import urlencode

from pytube.cipher import Cipher
from pytube.exceptions import HTMLParseError
from pytube.exceptions import LiveStreamError
from pytube.exceptions import RegexMatchError
from pytube.helpers import regex_search

logger = logging.getLogger(__name__)


class PytubeHTMLParser(HTMLParser):
    in_vid_descr = False
    in_vid_descr_br = False
    vid_descr = ""

    def handle_starttag(self, tag, attrs):
        if tag == "p":
            for attr in attrs:
                if attr[0] == "id" and attr[1] == "eow-description":
                    self.in_vid_descr = True

    def handle_endtag(self, tag):
        if self.in_vid_descr and tag == "p":
            self.in_vid_descr = False

    def handle_startendtag(self, tag, attrs):
        if self.in_vid_descr and tag == "br":
            self.in_vid_descr_br = True

    def handle_data(self, data):
        if self.in_vid_descr_br:
            self.vid_descr += f"\n{data}"
            self.in_vid_descr_br = False
        elif self.in_vid_descr:
            self.vid_descr += data

    def error(self, message):
        raise HTMLParseError(message)


def is_age_restricted(watch_html: str) -> bool:
    """Check if content is age restricted.

    :param str watch_html:
        The html contents of the watch page.
    :rtype: bool
    :returns:
        Whether or not the content is age restricted.
    """
    try:
        regex_search(r"og:restrictions:age", watch_html, group=0)
    except RegexMatchError:
        return False
    return True


def video_id(url: str) -> str:
    """Extract the ``video_id`` from a YouTube url.

    This function supports the following patterns:

    - :samp:`https://youtube.com/watch?v={video_id}`
    - :samp:`https://youtube.com/embed/{video_id}`
    - :samp:`https://youtu.be/{video_id}`

    :param str url:
        A YouTube url containing a video id.
    :rtype: str
    :returns:
        YouTube video id.
    """
    return regex_search(r"(?:v=|\/)([0-9A-Za-z_-]{11}).*", url, group=1)


def video_info_url(video_id: str, watch_url: str) -> str:
    """Construct the video_info url.

    :param str video_id:
        A YouTube video identifier.
    :param str watch_url:
        A YouTube watch url.
    :rtype: str
    :returns:
        :samp:`https://youtube.com/get_video_info` with necessary GET
        parameters.
    """
    params = OrderedDict(
        [
            ("video_id", video_id),
            ("el", "$el"),
            ("ps", "default"),
            ("eurl", quote(watch_url)),
            ("hl", "en_US"),
        ]
    )
    return _video_info_url(params)


def video_info_url_age_restricted(video_id: str, embed_html: str) -> str:
    """Construct the video_info url.

    :param str video_id:
        A YouTube video identifier.
    :param str embed_html:
        The html contents of the embed page (for age restricted videos).
    :rtype: str
    :returns:
        :samp:`https://youtube.com/get_video_info` with necessary GET
        parameters.
    """
    try:
        sts = regex_search(r'"sts"\s*:\s*(\d+)', embed_html, group=1)
    except RegexMatchError:
        sts = ""
    # Here we use ``OrderedDict`` so that the output is consistent between
    # Python 2.7+.
    eurl = f"https://youtube.googleapis.com/v/{video_id}"
    params = OrderedDict(
        [("video_id", video_id), ("eurl", eurl), ("sts", sts),]
    )
    return _video_info_url(params)


def _video_info_url(params: OrderedDict) -> str:
    return "https://youtube.com/get_video_info?" + urlencode(params)


def js_url(html: str) -> str:
    """Get the base JavaScript url.

    Construct the base JavaScript url, which contains the decipher
    "transforms".

    :param str html:
        The html contents of the watch page.
    """
    base_js = get_ytplayer_config(html)["assets"]["js"]
    return "https://youtube.com" + base_js


def mime_type_codec(mime_type_codec: str) -> Tuple[str, List[str]]:
    """Parse the type data.

    Breaks up the data in the ``type`` key of the manifest, which contains the
    mime type and codecs serialized together, and splits them into separate
    elements.

    **Example**:

    mime_type_codec('audio/webm; codecs="opus"') -> ('audio/webm', ['opus'])

    :param str mime_type_codec:
        String containing mime type and codecs.
    :rtype: tuple
    :returns:
        The mime type and a list of codecs.

    """
    pattern = r"(\w+\/\w+)\;\scodecs=\"([a-zA-Z-0-9.,\s]*)\""
    regex = re.compile(pattern)
    results = regex.search(mime_type_codec)
    if not results:
        raise RegexMatchError(caller="mime_type_codec", pattern=pattern)
    mime_type, codecs = results.groups()
    return mime_type, [c.strip() for c in codecs.split(",")]


def get_ytplayer_config(html: str) -> Any:
    """Get the YouTube player configuration data from the watch html.

    Extract the ``ytplayer_config``, which is json data embedded within the
    watch html and serves as the primary source of obtaining the stream
    manifest data.

    :param str html:
        The html contents of the watch page.
    :rtype: str
    :returns:
        Substring of the html containing the encoded manifest data.
    """
    config_patterns = [
        r";ytplayer\.config\s*=\s*({.*?});",
        r";ytplayer\.config\s*=\s*({.+?});ytplayer",
        r";yt\.setConfig\(\{'PLAYER_CONFIG':\s*({.*})}\);",
        r";yt\.setConfig\(\{'PLAYER_CONFIG':\s*({.*})(,'EXPERIMENT_FLAGS'|;)",  # noqa: E501
    ]
    logger.debug("finding initial function name")
    for pattern in config_patterns:
        regex = re.compile(pattern)
        function_match = regex.search(html)
        if function_match:
            logger.debug("finished regex search, matched: %s", pattern)
            yt_player_config = function_match.group(1)
            return json.loads(yt_player_config)

    raise RegexMatchError(
        caller="get_ytplayer_config", pattern="config_patterns"
    )


def _get_vid_descr(html: Optional[str]) -> str:
    html_parser = PytubeHTMLParser()
    if html:
        html_parser.feed(html)
    return html_parser.vid_descr


def apply_signature(config_args: Dict, fmt: str, js: str) -> None:
    """Apply the decrypted signature to the stream manifest.

    :param dict config_args:
        Details of the media streams available.
    :param str fmt:
        Key in stream manifests (``ytplayer_config``) containing progressive
        download or adaptive streams (e.g.: ``url_encoded_fmt_stream_map`` or
        ``adaptive_fmts``).
    :param str js:
        The contents of the base.js asset file.

    """
    cipher = Cipher(js=js)
    stream_manifest = config_args[fmt]

    for i, stream in enumerate(stream_manifest):
        try:
            url: str = stream["url"]
        except KeyError:
            live_stream = (
                json.loads(config_args["player_response"])
                .get("playabilityStatus", {},)
                .get("liveStreamability")
            )
            if live_stream:
                raise LiveStreamError("UNKNOWN")
        # 403 Forbidden fix.
        if "signature" in url or (
            "s" not in stream and ("&sig=" in url or "&lsig=" in url)
        ):
            # For certain videos, YouTube will just provide them pre-signed, in
            # which case there's no real magic to download them and we can skip
            # the whole signature descrambling entirely.
            logger.debug("signature found, skip decipher")
            continue

        signature = cipher.get_signature(ciphered_signature=stream["s"])

        logger.debug(
            "finished descrambling signature for itag=%s", stream["itag"]
        )
        # 403 forbidden fix
        stream_manifest[i]["url"] = url + "&sig=" + signature


def apply_descrambler(stream_data: Dict, key: str) -> None:
    """Apply various in-place transforms to YouTube's media stream data.

    Creates a ``list`` of dictionaries by string splitting on commas, then
    taking each list item, parsing it as a query string, converting it to a
    ``dict`` and unquoting the value.

    :param dict stream_data:
        Dictionary containing query string encoded values.
    :param str key:
        Name of the key in dictionary.

    **Example**:

    >>> d = {'foo': 'bar=1&var=test,em=5&t=url%20encoded'}
    >>> apply_descrambler(d, 'foo')
    >>> print(d)
    {'foo': [{'bar': '1', 'var': 'test'}, {'em': '5', 't': 'url encoded'}]}

    """
    otf_type = "FORMAT_STREAM_TYPE_OTF"

    if key == "url_encoded_fmt_stream_map" and not stream_data.get(
        "url_encoded_fmt_stream_map"
    ):
        formats = json.loads(stream_data["player_response"])["streamingData"][
            "formats"
        ]
        formats.extend(
            json.loads(stream_data["player_response"])["streamingData"][
                "adaptiveFormats"
            ]
        )
        try:
            stream_data[key] = [
                {
                    "url": format_item["url"],
                    "type": format_item["mimeType"],
                    "quality": format_item["quality"],
                    "itag": format_item["itag"],
                    "bitrate": format_item.get("bitrate"),
                    "is_otf": (format_item.get("type") == otf_type),
                }
                for format_item in formats
            ]
        except KeyError:
            cipher_url = [
<<<<<<< HEAD
                parse_qs(
                    formats[i][
                        "cipher" if "cipher" in data.keys() else "signatureCipher"
                    ]
                )
=======
                parse_qs(formats[i]["cipher"])
>>>>>>> 8bba14c5
                for i, data in enumerate(formats)
            ]
            stream_data[key] = [
                {
                    "url": cipher_url[i]["url"][0],
                    "s": cipher_url[i]["s"][0],
                    "type": format_item["mimeType"],
                    "quality": format_item["quality"],
                    "itag": format_item["itag"],
                    "bitrate": format_item.get("bitrate"),
                    "is_otf": (format_item.get("type") == otf_type),
                }
                for i, format_item in enumerate(formats)
            ]
    else:
        stream_data[key] = [
            {k: unquote(v) for k, v in parse_qsl(i)}
            for i in stream_data[key].split(",")
        ]

    logger.debug("applying descrambler")<|MERGE_RESOLUTION|>--- conflicted
+++ resolved
@@ -315,15 +315,11 @@
             ]
         except KeyError:
             cipher_url = [
-<<<<<<< HEAD
                 parse_qs(
                     formats[i][
                         "cipher" if "cipher" in data.keys() else "signatureCipher"
                     ]
                 )
-=======
-                parse_qs(formats[i]["cipher"])
->>>>>>> 8bba14c5
                 for i, data in enumerate(formats)
             ]
             stream_data[key] = [
