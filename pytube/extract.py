# -*- coding: utf-8 -*-
"""This module contains all non-cipher related data extraction logic."""
import json
from collections import OrderedDict

from pytube.compat import HTMLParser
from pytube.compat import quote
from pytube.compat import urlencode
from pytube.exceptions import RegexMatchError
from pytube.helpers import regex_search


class PytubeHTMLParser(HTMLParser):
    in_vid_descr = False
    in_vid_descr_br = False
    vid_descr = ''

    def handle_starttag(self, tag, attrs):
        if tag == 'p':
            for attr in attrs:
                if attr[0] == 'id' and attr[1] == 'eow-description':
                    self.in_vid_descr = True

    def handle_endtag(self, tag):
        if self.in_vid_descr and tag == 'p':
            self.in_vid_descr = False

    def handle_startendtag(self, tag, attrs):
        if self.in_vid_descr and tag == 'br':
            self.in_vid_descr_br = True

    def handle_data(self, data):
        if self.in_vid_descr_br:
            self.vid_descr += '\n{}'.format(data)
            self.in_vid_descr_br = False
        elif self.in_vid_descr:
            self.vid_descr += data


def is_age_restricted(watch_html):
    """Check if content is age restricted.

    :param str watch_html:
        The html contents of the watch page.
    :rtype: bool
    :returns:
        Whether or not the content is age restricted.
    """
    try:
        regex_search(r'og:restrictions:age', watch_html, group=0)
    except RegexMatchError:
        return False
    return True


def video_id(url):
    """Extract the ``video_id`` from a YouTube url.

    This function supports the following patterns:

    - :samp:`https://youtube.com/watch?v={video_id}`
    - :samp:`https://youtube.com/embed/{video_id}`
    - :samp:`https://youtu.be/{video_id}`

    :param str url:
        A YouTube url containing a video id.
    :rtype: str
    :returns:
        YouTube video id.
    """
    return regex_search(r'(?:v=|\/)([0-9A-Za-z_-]{11}).*', url, group=1)


def watch_url(video_id):
    """Construct a sanitized YouTube watch url, given a video id.

    :param str video_id:
        A YouTube video identifier.
    :rtype: str
    :returns:
        Sanitized YouTube watch url.
    """
    return 'https://youtube.com/watch?v=' + video_id


def embed_url(video_id):
    return 'https://www.youtube.com/embed/{}'.format(video_id)


def eurl(video_id):
    return 'https://youtube.googleapis.com/v/{}'.format(video_id)


def video_info_url(
    video_id, watch_url, watch_html, embed_html,
    age_restricted,
):
    """Construct the video_info url.

    :param str video_id:
        A YouTube video identifier.
    :param str watch_url:
        A YouTube watch url.
    :param str watch_html:
        The html contents of the watch page.
    :param str embed_html:
        The html contents of the embed page (for age restricted videos).
    :param bool age_restricted:
        Is video age restricted.
    :rtype: str
    :returns:
        :samp:`https://youtube.com/get_video_info` with necessary GET
        parameters.
    """
    if age_restricted:
        sts = regex_search(r'"sts"\s*:\s*(\d+)', embed_html, group=1)
        # Here we use ``OrderedDict`` so that the output is consistent between
        # Python 2.7+.
        params = OrderedDict([
            ('video_id', video_id),
            ('eurl', eurl(video_id)),
            ('sts', sts),
        ])
    else:
<<<<<<< HEAD
        # I'm not entirely sure what ``t`` represents. Looks to represent a
        # boolean.
        # t = regex_search(
        #     r'\W[\'"]?t[\'"]?: ?[\'"](.+?)[\'"]', watch_html,
        #     group=0,
        # )
=======
>>>>>>> ab3ce29b
        params = OrderedDict([
            ('video_id', video_id),
            ('el', '$el'),
            ('ps', 'default'),
            ('eurl', quote(watch_url)),
            ('hl', 'en_US'),
<<<<<<< HEAD
            #('t', quote(t)),
=======
>>>>>>> ab3ce29b
        ])
    return 'https://youtube.com/get_video_info?' + urlencode(params)


def js_url(html, age_restricted=False):
    """Get the base JavaScript url.

    Construct the base JavaScript url, which contains the decipher
    "transforms".

    :param str watch_html:
        The html contents of the watch page.
    :param bool age_restricted:
        Is video age restricted.

    """
    ytplayer_config = get_ytplayer_config(html, age_restricted)
    base_js = ytplayer_config['assets']['js']
    return 'https://youtube.com' + base_js


def mime_type_codec(mime_type_codec):
    """Parse the type data.

    Breaks up the data in the ``type`` key of the manifest, which contains the
    mime type and codecs serialized together, and splits them into separate
    elements.

    **Example**:

    >>> mime_type_codec('audio/webm; codecs="opus"')
    ('audio/webm', ['opus'])

    :param str mime_type_codec:
        String containing mime type and codecs.
    :rtype: tuple
    :returns:
        The mime type and a list of codecs.

    """
    pattern = r'(\w+\/\w+)\;\scodecs=\"([a-zA-Z-0-9.,\s]*)\"'
    mime_type, codecs = regex_search(pattern, mime_type_codec, groups=True)
    return mime_type, [c.strip() for c in codecs.split(',')]


def get_ytplayer_config(html, age_restricted=False):
    """Get the YouTube player configuration data from the watch html.

    Extract the ``ytplayer_config``, which is json data embedded within the
    watch html and serves as the primary source of obtaining the stream
    manifest data.

    :param str watch_html:
        The html contents of the watch page.
    :param bool age_restricted:
        Is video age restricted.
    :rtype: str
    :returns:
        Substring of the html containing the encoded manifest data.
    """
    if age_restricted:
        pattern = r";yt\.setConfig\(\{'PLAYER_CONFIG':\s*({.*})(,'EXPERIMENT_FLAGS'|;)"  # noqa: E501
    else:
        pattern = r';ytplayer\.config\s*=\s*({.*?});'
    yt_player_config = regex_search(pattern, html, group=1)
    return json.loads(yt_player_config)


def get_vid_descr(html):
    html_parser = PytubeHTMLParser()
    html_parser.feed(html)
    return html_parser.vid_descr<|MERGE_RESOLUTION|>--- conflicted
+++ resolved
@@ -122,25 +122,19 @@
             ('sts', sts),
         ])
     else:
-<<<<<<< HEAD
         # I'm not entirely sure what ``t`` represents. Looks to represent a
         # boolean.
         # t = regex_search(
         #     r'\W[\'"]?t[\'"]?: ?[\'"](.+?)[\'"]', watch_html,
         #     group=0,
         # )
-=======
->>>>>>> ab3ce29b
         params = OrderedDict([
             ('video_id', video_id),
             ('el', '$el'),
             ('ps', 'default'),
             ('eurl', quote(watch_url)),
             ('hl', 'en_US'),
-<<<<<<< HEAD
             #('t', quote(t)),
-=======
->>>>>>> ab3ce29b
         ])
     return 'https://youtube.com/get_video_info?' + urlencode(params)
 
