# -*- coding: utf-8 -*-
"""This module contains all non-cipher related data extraction logic."""
import json
import logging
import re
from collections import OrderedDict
from datetime import datetime
from typing import Any
from typing import Dict
from typing import List
from typing import Tuple
from urllib.parse import parse_qs
from urllib.parse import parse_qsl
from urllib.parse import quote
from urllib.parse import unquote
from urllib.parse import urlencode

from pytube.cipher import Cipher
from pytube.exceptions import LiveStreamError
from pytube.exceptions import RegexMatchError
from pytube.helpers import regex_search

logger = logging.getLogger(__name__)


<<<<<<< HEAD
def publish_date(watch_html: str):
    """Extract publish date
    :param str watch_html:
        The html contents of the watch page.
    :rtype: str
    :returns:
        Publish date of the video.
    """
    try:
        result = regex_search(r"(?<=itemprop=\"datePublished\" content=\")\d{4}-\d{2}-\d{2}",
                              watch_html, group=0)  # noqa: E501
    except RegexMatchError:
        return None
    return datetime.strptime(result, '%Y-%m-%d')
=======
def recording_available(watch_html):
    """Check if live stream recording is available.

    :param str watch_html:
        The html contents of the watch page.
    :rtype: bool
    :returns:
        Whether or not the content is private.
    """
    unavailable_strings = [
        'This live stream recording is not available.'
    ]
    for string in unavailable_strings:
        if string in watch_html:
            return False
    return True


def is_private(watch_html):
    """Check if content is private.

    :param str watch_html:
        The html contents of the watch page.
    :rtype: bool
    :returns:
        Whether or not the content is private.
    """
    private_strings = [
        "This is a private video. Please sign in to verify that you may see it.",
        "\"simpleText\":\"Private video\"",
        "This video is private."
    ]
    for string in private_strings:
        if string in watch_html:
            return True
    return False
>>>>>>> 67e6144e


def is_age_restricted(watch_html: str) -> bool:
    """Check if content is age restricted.

    :param str watch_html:
        The html contents of the watch page.
    :rtype: bool
    :returns:
        Whether or not the content is age restricted.
    """
    try:
        regex_search(r"og:restrictions:age", watch_html, group=0)
    except RegexMatchError:
        return False
    return True


def video_id(url: str) -> str:
    """Extract the ``video_id`` from a YouTube url.

    This function supports the following patterns:

    - :samp:`https://youtube.com/watch?v={video_id}`
    - :samp:`https://youtube.com/embed/{video_id}`
    - :samp:`https://youtu.be/{video_id}`

    :param str url:
        A YouTube url containing a video id.
    :rtype: str
    :returns:
        YouTube video id.
    """
    return regex_search(r"(?:v=|\/)([0-9A-Za-z_-]{11}).*", url, group=1)


def video_info_url(video_id: str, watch_url: str) -> str:
    """Construct the video_info url.

    :param str video_id:
        A YouTube video identifier.
    :param str watch_url:
        A YouTube watch url.
    :rtype: str
    :returns:
        :samp:`https://youtube.com/get_video_info` with necessary GET
        parameters.
    """
    params = OrderedDict(
        [
            ("video_id", video_id),
            ("ps", "default"),
            ("eurl", quote(watch_url)),
            ("hl", "en_US"),
        ]
    )
    return _video_info_url(params)


def video_info_url_age_restricted(video_id: str, embed_html: str) -> str:
    """Construct the video_info url.

    :param str video_id:
        A YouTube video identifier.
    :param str embed_html:
        The html contents of the embed page (for age restricted videos).
    :rtype: str
    :returns:
        :samp:`https://youtube.com/get_video_info` with necessary GET
        parameters.
    """
    try:
        sts = regex_search(r'"sts"\s*:\s*(\d+)', embed_html, group=1)
    except RegexMatchError:
        sts = ""
    # Here we use ``OrderedDict`` so that the output is consistent between
    # Python 2.7+.
    eurl = f"https://youtube.googleapis.com/v/{video_id}"
    params = OrderedDict(
        [("video_id", video_id), ("eurl", eurl), ("sts", sts),]
    )
    return _video_info_url(params)


def _video_info_url(params: OrderedDict) -> str:
    return "https://youtube.com/get_video_info?" + urlencode(params)


def js_url(html: str) -> str:
    """Get the base JavaScript url.

    Construct the base JavaScript url, which contains the decipher
    "transforms".

    :param str html:
        The html contents of the watch page.
    """
    base_js = get_ytplayer_js(html)
    return "https://youtube.com" + base_js


def mime_type_codec(mime_type_codec: str) -> Tuple[str, List[str]]:
    """Parse the type data.

    Breaks up the data in the ``type`` key of the manifest, which contains the
    mime type and codecs serialized together, and splits them into separate
    elements.

    **Example**:

    mime_type_codec('audio/webm; codecs="opus"') -> ('audio/webm', ['opus'])

    :param str mime_type_codec:
        String containing mime type and codecs.
    :rtype: tuple
    :returns:
        The mime type and a list of codecs.

    """
    pattern = r"(\w+\/\w+)\;\scodecs=\"([a-zA-Z-0-9.,\s]*)\""
    regex = re.compile(pattern)
    results = regex.search(mime_type_codec)
    if not results:
        raise RegexMatchError(caller="mime_type_codec", pattern=pattern)
    mime_type, codecs = results.groups()
    return mime_type, [c.strip() for c in codecs.split(",")]


def get_ytplayer_js(html: str) -> Any:
    """Get the YouTube player base JavaScript path.

    :param str html
        The html contents of the watch page.
    :rtype: str
    :returns:
        Path to YouTube's base.js file.
    """
    js_url_patterns = [
        r"\"jsUrl\":\"([^\"]*)\"",
        r"\"js\":\"([^\"]*base\.js)\""
    ]
    for pattern in js_url_patterns:
        regex = re.compile(pattern)
        function_match = regex.search(html)
        if function_match:
            logger.debug("finished regex search, matched: %s", pattern)
            yt_player_js = function_match.group(1)
            return yt_player_js

    raise RegexMatchError(
        caller="get_ytplayer_js", pattern="js_url_patterns"
    )


def get_ytplayer_config(html: str) -> Any:
    """Get the YouTube player configuration data from the watch html.

    Extract the ``ytplayer_config``, which is json data embedded within the
    watch html and serves as the primary source of obtaining the stream
    manifest data.

    :param str html:
        The html contents of the watch page.
    :rtype: str
    :returns:
        Substring of the html containing the encoded manifest data.
    """
    config_patterns = [
        r";ytplayer\.config\s*=\s*({.*?});",
        r";ytplayer\.config\s*=\s*({.+?});ytplayer",
        r";yt\.setConfig\(\{'PLAYER_CONFIG':\s*({.*})}\);",
        r";yt\.setConfig\(\{'PLAYER_CONFIG':\s*({.*})(,'EXPERIMENT_FLAGS'|;)",  # noqa: E501
    ]
    logger.debug("finding initial function name")
    for pattern in config_patterns:
        regex = re.compile(pattern)
        function_match = regex.search(html)
        if function_match:
            logger.debug("finished regex search, matched: %s", pattern)
            yt_player_config = function_match.group(1)
            return json.loads(yt_player_config)

    raise RegexMatchError(
        caller="get_ytplayer_config", pattern="config_patterns"
    )


def apply_signature(config_args: Dict, fmt: str, js: str) -> None:
    """Apply the decrypted signature to the stream manifest.

    :param dict config_args:
        Details of the media streams available.
    :param str fmt:
        Key in stream manifests (``ytplayer_config``) containing progressive
        download or adaptive streams (e.g.: ``url_encoded_fmt_stream_map`` or
        ``adaptive_fmts``).
    :param str js:
        The contents of the base.js asset file.

    """
    cipher = Cipher(js=js)
    stream_manifest = config_args[fmt]

    for i, stream in enumerate(stream_manifest):
        try:
            url: str = stream["url"]
        except KeyError:
            live_stream = (
                json.loads(config_args["player_response"])
                .get("playabilityStatus", {},)
                .get("liveStreamability")
            )
            if live_stream:
                raise LiveStreamError("UNKNOWN")
        # 403 Forbidden fix.
        if "signature" in url or (
            "s" not in stream and ("&sig=" in url or "&lsig=" in url)
        ):
            # For certain videos, YouTube will just provide them pre-signed, in
            # which case there's no real magic to download them and we can skip
            # the whole signature descrambling entirely.
            logger.debug("signature found, skip decipher")
            continue

        signature = cipher.get_signature(ciphered_signature=stream["s"])

        logger.debug(
            "finished descrambling signature for itag=%s", stream["itag"]
        )
        # 403 forbidden fix
        stream_manifest[i]["url"] = url + "&sig=" + signature


def apply_descrambler(stream_data: Dict, key: str) -> None:
    """Apply various in-place transforms to YouTube's media stream data.

    Creates a ``list`` of dictionaries by string splitting on commas, then
    taking each list item, parsing it as a query string, converting it to a
    ``dict`` and unquoting the value.

    :param dict stream_data:
        Dictionary containing query string encoded values.
    :param str key:
        Name of the key in dictionary.

    **Example**:

    >>> d = {'foo': 'bar=1&var=test,em=5&t=url%20encoded'}
    >>> apply_descrambler(d, 'foo')
    >>> print(d)
    {'foo': [{'bar': '1', 'var': 'test'}, {'em': '5', 't': 'url encoded'}]}

    """
    otf_type = "FORMAT_STREAM_TYPE_OTF"

    if key == "url_encoded_fmt_stream_map" and not stream_data.get(
        "url_encoded_fmt_stream_map"
    ):
        streaming_data = json.loads(stream_data["player_response"])["streamingData"]
        formats = []
        if 'formats' in streaming_data.keys():
            formats.extend(streaming_data['formats'])
        if 'adaptiveFormats' in streaming_data.keys():
            formats.extend(streaming_data['adaptiveFormats'])
        try:
            stream_data[key] = [
                {
                    "url": format_item["url"],
                    "type": format_item["mimeType"],
                    "quality": format_item["quality"],
                    "itag": format_item["itag"],
                    "bitrate": format_item.get("bitrate"),
                    "is_otf": (format_item.get("type") == otf_type),
                }
                for format_item in formats
            ]
        except KeyError:
            cipher_url = [
                parse_qs(
                    data[
                        "cipher" if "cipher" in data.keys() else "signatureCipher"
                    ]
                )
                for data in formats
            ]
            stream_data[key] = [
                {
                    "url": cipher_url[i]["url"][0],
                    "s": cipher_url[i]["s"][0],
                    "type": format_item["mimeType"],
                    "quality": format_item["quality"],
                    "itag": format_item["itag"],
                    "bitrate": format_item.get("bitrate"),
                    "is_otf": (format_item.get("type") == otf_type),
                }
                for i, format_item in enumerate(formats)
            ]
    else:
        stream_data[key] = [
            {k: unquote(v) for k, v in parse_qsl(i)}
            for i in stream_data[key].split(",")
        ]

    logger.debug("applying descrambler")<|MERGE_RESOLUTION|>--- conflicted
+++ resolved
@@ -23,7 +23,6 @@
 logger = logging.getLogger(__name__)
 
 
-<<<<<<< HEAD
 def publish_date(watch_html: str):
     """Extract publish date
     :param str watch_html:
@@ -38,7 +37,8 @@
     except RegexMatchError:
         return None
     return datetime.strptime(result, '%Y-%m-%d')
-=======
+
+
 def recording_available(watch_html):
     """Check if live stream recording is available.
 
@@ -75,7 +75,6 @@
         if string in watch_html:
             return True
     return False
->>>>>>> 67e6144e
 
 
 def is_age_restricted(watch_html: str) -> bool:
