--- conflicted
+++ resolved
@@ -6,18 +6,15 @@
 from urllib.request import urlopen
 
 
-def _execute_request(url: str, method: Optional[str] = None) -> Any:
+def _execute_request(url: str, method: Optional[str] = None, headers: Optional[Dict[str, str]] = None) -> Any:
+    base_headers = {"User-Agent": "Mozilla/5.0"}
+    if headers:
+        base_headers.update(headers)
     if url.lower().startswith("http"):
-        request = Request(url, headers={"User-Agent": "Mozilla/5.0"}, method=method)
+        request = Request(url, headers=base_headers, method=method)
     else:
         raise ValueError
-<<<<<<< HEAD
     return urlopen(request)  # nosec
-=======
-    return urlopen(
-        Request(url, headers={"User-Agent": "Mozilla/5.0", "Range": "bytes=0-"})
-    )  # nosec
->>>>>>> b16e7b43
 
 
 def get(url) -> str:
@@ -38,7 +35,7 @@
     :param int chunk_size: The size in bytes of each chunk. Defaults to 8*1024
     :rtype: Iterable[bytes]
     """
-    response = _execute_request(url)
+    response = _execute_request(url, headers={"Range": "bytes=0-"})
     while True:
         buf = response.read(chunk_size)
         if not buf:
@@ -46,7 +43,7 @@
         yield buf
 
 
-def headers(url: str) -> Dict:
+def head(url: str) -> Dict:
     """Fetch headers returned http GET request.
 
     :param str url:
