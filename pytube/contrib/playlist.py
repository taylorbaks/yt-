--- conflicted
+++ resolved
@@ -199,18 +199,6 @@
             continuation = None
 
         # remove duplicates
-<<<<<<< HEAD
-        return (
-            uniqueify(
-                list(
-                    # only extract the video ids from the video data
-                    map(
-                        lambda x: (
-                            f"/watch?v={x['playlistVideoRenderer']['videoId']}"
-                        ),
-                        videos,
-                    )
-=======
         return uniqueify(
             list(
                 # only extract the video ids from the video data
@@ -218,7 +206,6 @@
                     lambda x: (
                         f"/watch?v={x['playlistVideoRenderer']['videoId']}"),
                     videos
->>>>>>> 98190682
                 )
             ),
             continuation,
