# -*- coding: utf-8 -*-
"""
Module to download a complete playlist from a youtube channel
"""
import logging

from pytube import request
from pytube.__main__ import YouTube

logger = logging.getLogger(__name__)


class Playlist(object):
    """Handles all the task of manipulating and downloading a whole YouTube
    playlist
    """

    def __init__(self, url):
        self.playlist_url = url
        self.video_urls = []

    def construct_playlist_url(self):
        """There are two kinds of playlist urls in YouTube. One that
        contains watch?v= in URL, another one contains the "playlist?list="
        portion. It is preferable to work with the later one.

        :return: playlist url -> string
        """

        if 'watch?v=' in self.playlist_url:
            base_url = 'https://www.youtube.com/playlist?list='
            playlist_code = self.playlist_url.split('&list=')[1]
            return base_url + playlist_code

        # url is already in the desired format, so just return it
        return self.playlist_url

    def parse_links(self):
        """Parse the video links from the page source, extracts and
        returns the /watch?v= part from video link href
        It's an alternative for BeautifulSoup

        :return: list
        """

        url = self.construct_playlist_url()
        req = request.get(url)

        # split the page source by line and process each line
        content = [x for x in req.split('\n') if 'pl-video-title-link' in x]
        link_list = [x.split('href="', 1)[1].split('&', 1)[0] for x in content]

        return link_list

    def populate_video_urls(self):
        """Construct complete links of all the videos in playlist and
        populate video_urls list

        :return: urls -> string
        """

        base_url = 'https://www.youtube.com'
        link_list = self.parse_links()

        for video_id in link_list:
            complete_url = base_url + video_id
            self.video_urls.append(complete_url)

    def _path_num_prefix_generator(self, reverse=False):
        """
        This generator function generates number prefixes, for the items
        in the playlist.
        If the number of digits required to name a file,is less than is
        required to name the last file,it prepends 0s.
        So if you have a playlist of 100 videos it will number them like:
        001, 002, 003 ect, up to 100.
        It also adds a space after the number.
        :return: prefix string generator : generator
        """
        digits = len(str(len(self.video_urls)))
        if reverse:
            start, stop, step = (len(self.video_urls), 0, -1)
        else:
            start, stop, step = (1, len(self.video_urls) + 1, 1)
        return (str(i).zfill(digits) for i in range(start, stop, step))

<<<<<<< HEAD
    def download_all(self, download_path=None, filename=None,
                     prefix_number=True, reverse_numbering=False):
=======
    def download_all(
        self, download_path=None, prefix_number=True,
        reverse_numbering=False,
    ):
>>>>>>> 13d4d837
        """Download all the videos in the the playlist. Initially, download
        resolution is 720p (or highest available), later more option
        should be added to download resolution of choice

        TODO(nficano): Add option to download resolution of user's choice

        :param download_path:
            (optional) Output path for the playlist If one is not
            specified, defaults to the current working directory.
            This is passed along to the Stream objects.
        :type download_path: str or None
        :param filename:
            (optional) Output filename (stem only) for writing media file.
            If one is not specified, the default filename is used.
            This is passed along to the Stream objects.
        :type filename: str or None
        :param prefix_number:
            (optional) Automatically numbers playlists using the
            _path_num_prefix_generator function.
        :type prefix_number: bool
        :param reverse_numbering:
            (optional) Lets you number playlists in reverse, since some
            playlists are ordered newest -> oldests.
        :type reverse_numbering: bool
        """

        self.populate_video_urls()
        logger.debug('total videos found: %d', len(self.video_urls))
        logger.debug('starting download')

        prefix_gen = self._path_num_prefix_generator(reverse_numbering)

        for link in self.video_urls:
            yt = YouTube(link)
            # TODO: this should not be hardcoded to a single user's preference
            dl_stream = yt.streams.filter(
                progressive=True, subtype='mp4',
            ).order_by('resolution').desc().first()

            logger.debug('download path: %s', download_path)
            if prefix_number:
                prefix = next(prefix_gen)
                logger.debug('file prefix is: %s', prefix)
                dl_stream.download(download_path, filename, filename_prefix=prefix)
            else:
                dl_stream.download(download_path, filename)
            logger.debug('download complete')<|MERGE_RESOLUTION|>--- conflicted
+++ resolved
@@ -84,15 +84,11 @@
             start, stop, step = (1, len(self.video_urls) + 1, 1)
         return (str(i).zfill(digits) for i in range(start, stop, step))
 
-<<<<<<< HEAD
-    def download_all(self, download_path=None, filename=None,
-                     prefix_number=True, reverse_numbering=False):
-=======
     def download_all(
         self, download_path=None, prefix_number=True,
-        reverse_numbering=False,
+        reverse_numbering=False, filename=None
     ):
->>>>>>> 13d4d837
+
         """Download all the videos in the the playlist. Initially, download
         resolution is 720p (or highest available), later more option
         should be added to download resolution of choice
