"""Module for interacting with YouTube search."""
# Native python imports
import logging

# Local imports
from pytube import YouTube
from pytube.innertube import InnerTube


logger = logging.getLogger(__name__)


class Search:
    def __init__(self, query):
        """Initialize Search object.

        :param str query:
            Search query provided by the user.
        """
        self.query = query
        self._innertube_client = InnerTube(client='WEB')

        # The first search, without a continuation, is structured differently
        #  and contains completion suggestions, so we must store this separately
        self._initial_results = None

        self._results = None
        self._completion_suggestions = None

        # Used for keeping track of query continuations so that new results
        #  are always returned when get_next_results() is called
        self._current_continuation = None

    @property
    def completion_suggestions(self):
        """Return query autocompletion suggestions for the query.

        :rtype: list
        :returns:
            A list of autocomplete suggestions provided by YouTube for the query.
        """
        if self._completion_suggestions:
            return self._completion_suggestions
        if self.results:
            self._completion_suggestions = self._initial_results['refinements']
        return self._completion_suggestions

    @property
    def results(self):
        """Return search results.

        On first call, will generate and return the first set of results.
        Additional results can be generated using ``.get_next_results()``.

        :rtype: list
        :returns:
            A list of YouTube objects.
        """
        if self._results:
            return self._results

        videos, continuation = self.fetch_and_parse()
        self._results = videos
        self._current_continuation = continuation
        return self._results

    def get_next_results(self):
        """Use the stored continuation string to fetch the next set of results.

        This method does not return the results, but instead updates the results property.
        """
        if self._current_continuation:
            videos, continuation = self.fetch_and_parse(self._current_continuation)
            self._results.extend(videos)
            self._current_continuation = continuation
        else:
            raise IndexError

    @staticmethod
    def get_renderer_video(vid_renderer, vid_metadata):
        # Livestreams have "runs", non-livestreams have "simpleText",
        #  and scheduled releases do not have 'viewCountText'
        if 'viewCountText' in vid_renderer:
            if 'runs' in vid_renderer['viewCountText']:
                vid_view_count_text = vid_renderer['viewCountText']['runs'][0]['text']
            else:
                vid_view_count_text = vid_renderer['viewCountText']['simpleText']
            # Strip ' views' text, then remove commas
            stripped_text = vid_view_count_text.split()[0].replace(',', '')
            if stripped_text == 'No':
                vid_view_count = 0
            else:
                # K and M for 10^3 and 10^6
                multiplier = 1
                if stripped_text.endswith('K'):
                    multiplier = 1000
                    stripped_text = stripped_text[:-1]
                elif stripped_text.endswith('M'):
                    multiplier = 1000000
                    stripped_text = stripped_text[:-1]
                vid_view_count = int(float(stripped_text) * multiplier)
        else:
            vid_view_count = 0
        if 'lengthText' in vid_renderer:
            vid_length = vid_renderer['lengthText']['simpleText']
        else:
            vid_length = None

        vid_metadata['view_count'] = vid_view_count
        vid_metadata['length'] = vid_length

        # Construct YouTube object from metadata
        vid = YouTube(vid_metadata['url'])
        vid.author = vid_metadata['channel_name']
        vid.title = vid_metadata['title']
        return vid

    def fetch_and_parse(self, continuation=None):
        """Fetch from the innertube API and parse the results.

        :param str continuation:
            Continuation string for fetching results.
        :rtype: tuple
        :returns:
            A tuple of a list of YouTube objects and a continuation string.
        """
        # Begin by executing the query and identifying the relevant sections
        #  of the results
        raw_results = self.fetch_query(continuation)

        # Initial result is handled by try block, continuations by except block
        try:
            sections = raw_results['contents']['twoColumnSearchResultsRenderer'][
                'primaryContents']['sectionListRenderer']['contents']
        except KeyError:
            sections = raw_results['onResponseReceivedCommands'][0][
                'appendContinuationItemsAction']['continuationItems']
        item_renderer = None
        continuation_renderer = None
        for s in sections:
            if 'itemSectionRenderer' in s:
                item_renderer = s['itemSectionRenderer']
            if 'continuationItemRenderer' in s:
                continuation_renderer = s['continuationItemRenderer']

        # If the continuationItemRenderer doesn't exist, assume no further results
        if continuation_renderer:
            next_continuation = continuation_renderer['continuationEndpoint'][
                'continuationCommand']['token']
        else:
            next_continuation = None

        # If the itemSectionRenderer doesn't exist, assume no results.
        if item_renderer:
            videos = []
            raw_video_list = item_renderer['contents']
            for video_details in raw_video_list:
                # Skip over ads
                if video_details.get('searchPyvRenderer', {}).get('ads', None):
                    continue

                # Skip "recommended" type videos e.g. "people also watched" and "popular X"
                #  that break up the search results
                if 'shelfRenderer' in video_details:
                    continue

                # Skip auto-generated "mix" playlist results
                if 'radioRenderer' in video_details:
                    continue

                # Skip playlist results
                if 'playlistRenderer' in video_details:
                    continue

                # Skip channel results
                if 'channelRenderer' in video_details:
                    continue

                # Skip 'people also searched for' results
                if 'horizontalCardListRenderer' in video_details:
                    continue

                # Can't seem to reproduce, probably related to typo fix suggestions
                if 'didYouMeanRenderer' in video_details:
                    continue

                # Seems to be the renderer used for the image shown on a no results page
                if 'backgroundPromoRenderer' in video_details:
                    continue

<<<<<<< HEAD
                # Check if found renderer is unsupported
                supported_renderers = {'videoRenderer', 'reelShelfRenderer'}
                if video_details.keys().isdisjoint(supported_renderers):
                    logger.warn('Unexpected renderer encountered.')
                    logger.warn(f'Renderer name: {video_details.keys()}')
                    logger.warn(f'Search term: {self.query}')
                    logger.warn(
=======
                if 'videoRenderer' not in video_details:
                    logger.warning('Unexpected renderer encountered.')
                    logger.warning(f'Renderer name: {video_details.keys()}')
                    logger.warning(f'Search term: {self.query}')
                    logger.warning(
>>>>>>> a32fff39
                        'Please open an issue at '
                        'https://github.com/pytube/pytube/issues '
                        'and provide this log output.'
                    )
                    continue

                # Extract relevant video information from the details.
                # Some of this can be used to pre-populate attributes of the
                #  YouTube object.

                # If found element is a Youtube Short video reel
                if 'reelShelfRenderer' in video_details:
                    # Extract information from all YT Shorts videos
                    for reelItemDict in video_details['reelShelfRenderer']['items']:
                        vid_renderer = reelItemDict['reelItemRenderer']
                        vid_id = vid_renderer['videoId']
                        vid_url = f'https://www.youtube.com/watch?v={vid_id}'
                        vid_title = vid_renderer['headline']['simpleText']

                        vid_metadata = {
                            'id': vid_id,
                            'url': vid_url,
                            'title': vid_title,
                            'channel_name': None,
                            'channel_url': None
                        }
                        videos.append(self.get_renderer_video(vid_renderer, vid_metadata))
                elif 'videoRenderer' in video_details:
                    vid_renderer = video_details['videoRenderer']
                    vid_id = vid_renderer['videoId']
                    vid_url = f'https://www.youtube.com/watch?v={vid_id}'
                    vid_title = vid_renderer['title']['runs'][0]['text']
                    vid_channel_name = vid_renderer['ownerText']['runs'][0]['text']
                    vid_channel_uri = vid_renderer['ownerText']['runs'][0][
                        'navigationEndpoint']['commandMetadata']['webCommandMetadata']['url']

                    vid_metadata = {
                        'id': vid_id,
                        'url': vid_url,
                        'title': vid_title,
                        'channel_name': vid_channel_name,
                        'channel_url': vid_channel_uri
                    }
                    videos.append(self.get_renderer_video(vid_renderer, vid_metadata))
        else:
            videos = None

        return videos, next_continuation

    def fetch_query(self, continuation=None):
        """Fetch raw results from the innertube API.

        :param str continuation:
            Continuation string for fetching results.
        :rtype: dict
        :returns:
            The raw json object returned by the innertube API.
        """
        query_results = self._innertube_client.search(self.query, continuation)
        if not self._initial_results:
            self._initial_results = query_results
        return query_results  # noqa:R504<|MERGE_RESOLUTION|>--- conflicted
+++ resolved
@@ -188,21 +188,13 @@
                 if 'backgroundPromoRenderer' in video_details:
                     continue
 
-<<<<<<< HEAD
                 # Check if found renderer is unsupported
                 supported_renderers = {'videoRenderer', 'reelShelfRenderer'}
                 if video_details.keys().isdisjoint(supported_renderers):
-                    logger.warn('Unexpected renderer encountered.')
-                    logger.warn(f'Renderer name: {video_details.keys()}')
-                    logger.warn(f'Search term: {self.query}')
-                    logger.warn(
-=======
-                if 'videoRenderer' not in video_details:
                     logger.warning('Unexpected renderer encountered.')
                     logger.warning(f'Renderer name: {video_details.keys()}')
                     logger.warning(f'Search term: {self.query}')
                     logger.warning(
->>>>>>> a32fff39
                         'Please open an issue at '
                         'https://github.com/pytube/pytube/issues '
                         'and provide this log output.'
