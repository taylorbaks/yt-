--- conflicted
+++ resolved
@@ -59,23 +59,17 @@
 
         """
         self.js: Optional[str] = None  # js fetched by js_url
-        self.js_url: Optional[
-            str
-        ] = None  # the url to the js, parsed from watch html
+        self.js_url: Optional[str] = None  # the url to the js, parsed from watch html
 
         # note: vid_info may eventually be removed. It sounds like it once had
         # additional formats, but that doesn't appear to still be the case.
 
         # the url to vid info, parsed from watch html
         self.vid_info_url: Optional[str] = None
-        self.vid_info_raw: Optional[
-            str
-        ] = None  # content fetched by vid_info_url
+        self.vid_info_raw: Optional[str] = None  # content fetched by vid_info_url
         self.vid_info: Optional[Dict] = None  # parsed content of vid_info_raw
 
-        self.watch_html: Optional[
-            str
-        ] = None  # the html of /watch?v=<video_id>
+        self.watch_html: Optional[str] = None  # the html of /watch?v=<video_id>
         self.embed_html: Optional[str] = None
         self.player_config_args: Dict = {}  # inline js in the html containing
         self.player_response: Dict = {}
@@ -102,22 +96,6 @@
             self.prefetch()
             self.descramble()
 
-    def extract_title(self):
-        html_lower = self.watch_html.lower()
-        i_start = html_lower.index('<meta property="og:title" content="') + len(
-            '<meta property="og:title" content="'
-        )
-        curr_i = i_start
-        end_found = False
-        while not end_found:
-            # search for the end of the tag: ">
-            if html_lower[curr_i] == '"' and html_lower[curr_i + 1] == ">":
-                i_end = curr_i
-                end_found = True
-            curr_i += 1
-
-        return self.watch_html[i_start:i_end].strip()
-
     def descramble(self) -> None:
         """Descramble the stream data and build Stream instances.
 
@@ -136,23 +114,15 @@
             self.player_config_args = self.vid_info
         else:
             assert self.watch_html is not None
-            self.player_config_args = get_ytplayer_config(self.watch_html)[
-                "args"
-            ]
+            self.player_config_args = get_ytplayer_config(self.watch_html)["args"]
 
             # Fix for KeyError: 'title' issue #434
             if "title" not in self.player_config_args:  # type: ignore
-<<<<<<< HEAD
-                title = self.extract_title()
-=======
-                i_start = self.watch_html.lower().index("<title>") + len(
-                    "<title>"
-                )
+                i_start = self.watch_html.lower().index("<title>") + len("<title>")
                 i_end = self.watch_html.lower().index("</title>")
                 title = self.watch_html[i_start:i_end].strip()
                 index = title.lower().rfind(" - youtube")
                 title = title[:index] if index > 0 else title
->>>>>>> 0f32241c
                 self.player_config_args["title"] = unescape(title)
 
         # https://github.com/nficano/pytube/issues/165
@@ -178,9 +148,7 @@
             self.initialize_stream_objects(fmt)
 
         # load the player_response object (contains subtitle information)
-        self.player_response = json.loads(
-            self.player_config_args["player_response"]
-        )
+        self.player_response = json.loads(self.player_config_args["player_response"])
         del self.player_config_args["player_response"]
         self.stream_monostate.title = self.title
         self.stream_monostate.duration = self.length
@@ -201,10 +169,7 @@
             raise VideoUnavailable(video_id=self.video_id)
         self.age_restricted = extract.is_age_restricted(self.watch_html)
 
-        if (
-            not self.age_restricted
-            and "This video is private" in self.watch_html
-        ):
+        if not self.age_restricted and "This video is private" in self.watch_html:
             raise VideoUnavailable(video_id=self.video_id)
 
         if self.age_restricted:
@@ -322,9 +287,7 @@
         :rtype: float
 
         """
-        return self.player_response.get("videoDetails", {}).get(
-            "averageRating"
-        )
+        return self.player_response.get("videoDetails", {}).get("averageRating")
 
     @property
     def length(self) -> int:
@@ -335,11 +298,7 @@
         """
         return int(
             self.player_config_args.get("length_seconds")
-            or (
-                self.player_response.get("videoDetails", {}).get(
-                    "lengthSeconds"
-                )
-            )
+            or (self.player_response.get("videoDetails", {}).get("lengthSeconds"))
         )
 
     @property
@@ -349,18 +308,14 @@
         :rtype: str
 
         """
-        return int(
-            self.player_response.get("videoDetails", {}).get("viewCount")
-        )
+        return int(self.player_response.get("videoDetails", {}).get("viewCount"))
 
     @property
     def author(self) -> str:
         """Get the video author.
         :rtype: str
         """
-        return self.player_response.get("videoDetails", {}).get(
-            "author", "unknown"
-        )
+        return self.player_response.get("videoDetails", {}).get("author", "unknown")
 
     def register_on_progress_callback(self, func: OnProgress):
         """Register a download progress callback function post initialization.
