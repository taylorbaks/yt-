# -*- coding: utf-8 -*-
"""
This module implements the core developer interface for pytube.

The problem domain of the :class:`YouTube <YouTube> class focuses almost
exclusively on the developer interface. Pytube offloads the heavy lifting to
smaller peripheral modules and functions.

"""
from __future__ import absolute_import

import json
import logging

from pytube import Caption
from pytube import CaptionQuery
from pytube import extract
from pytube import mixins
from pytube import request
from pytube import Stream
from pytube import StreamQuery
from pytube.cache import get_js
from pytube.compat import parse_qsl
from pytube.helpers import apply_mixin


logger = logging.getLogger(__name__)


class YouTube(object):
    """Core developer interface for pytube."""

    def __init__(
        self, url=None, defer_prefetch_init=False, on_progress_callback=None,
        on_complete_callback=None,
    ):
        """Construct a :class:`YouTube <YouTube>`.

        :param str url:
            A valid YouTube watch URL.
        :param bool defer_init:
            Defers executing any network requests.
        :param func on_progress_callback:
            (Optional) User defined callback function for stream download
            progress events.
        :param func on_complete_callback:
            (Optional) User defined callback function for stream download
            complete events.

        """
        self.js = None      # js fetched by js_url
        self.js_url = None  # the url to the js, parsed from watch html

        # note: vid_info may eventually be removed. It sounds like it once had
        # additional formats, but that doesn't appear to still be the case.

        self.vid_info = None      # content fetched by vid_info_url
        self.vid_info_url = None  # the url to vid info, parsed from watch html

        self.watch_html = None     # the html of /watch?v=<video_id>
        self.embed_html = None
        self.player_config_args = None  # inline js in the html containing
        # streams
        self.age_restricted = None

        self.fmt_streams = []  # list of :class:`Stream <Stream>` instances
        self.caption_tracks = []

        # video_id part of /watch?v=<video_id>
        self.video_id = extract.video_id(url)

        # https://www.youtube.com/watch?v=<video_id>
        self.watch_url = extract.watch_url(self.video_id)

        self.embed_url = extract.embed_url(self.video_id)
        # A dictionary shared between all instances of :class:`Stream <Stream>`
        # (Borg pattern).
        self.stream_monostate = {
            # user defined callback functions.
            'on_progress': on_progress_callback,
            'on_complete': on_complete_callback,
        }

        if not defer_prefetch_init:
            self.prefetch_init()

    def prefetch_init(self):
        """Download data, descramble it, and build Stream instances.

        :rtype: None

        """
        self.prefetch()
        self.init()

    def init(self):
        """Descramble the stream data and build Stream instances.

        The initialization process takes advantage of Python's
        "call-by-reference evaluation," which allows dictionary transforms to
        be applied in-place, instead of holding references to mutations at each
        interstitial step.

        :rtype: None

        """
        logger.info('init started')

        self.vid_info = {k: v for k, v in parse_qsl(self.vid_info)}
        if self.age_restricted:
            self.player_config_args = self.vid_info
        else:
            self.player_config_args = extract.get_ytplayer_config(
                self.watch_html,
            )['args']

        # https://github.com/nficano/pytube/issues/165
        stream_maps = ['url_encoded_fmt_stream_map']
        if 'adaptive_fmts' in self.player_config_args:
            stream_maps.append('adaptive_fmts')

        # unscramble the progressive and adaptive stream manifests.
        for fmt in stream_maps:
            if not self.age_restricted and fmt in self.vid_info:
                mixins.apply_descrambler(self.vid_info, fmt)
            mixins.apply_descrambler(self.player_config_args, fmt)

            try:
                mixins.apply_signature(self.player_config_args, fmt, self.js)
            except TypeError:
                self.js_url = extract.js_url(
                    self.embed_html, self.age_restricted,
                )
                self.js = request.get(self.js_url)
                mixins.apply_signature(self.player_config_args, fmt, self.js)

            # build instances of :class:`Stream <Stream>`
            self.initialize_stream_objects(fmt)

        # load the player_response object (contains subtitle information)
        apply_mixin(self.player_config_args, 'player_response', json.loads)

        self.initialize_caption_objects()
        logger.info('init finished successfully')

    def prefetch(self):
        """Eagerly download all necessary data.

        Eagerly executes all necessary network requests so all other
        operations don't does need to make calls outside of the interpreter
        which blocks for long periods of time.

        :rtype: None

        """
        self.watch_html = request.get(url=self.watch_url)
        self.embed_html = request.get(url=self.embed_url)
        self.age_restricted = extract.is_age_restricted(self.watch_html)
        self.vid_info_url = extract.video_info_url(
            video_id=self.video_id,
            watch_url=self.watch_url,
            watch_html=self.watch_html,
            embed_html=self.embed_html,
            age_restricted=self.age_restricted,
        )
        self.vid_info = request.get(self.vid_info_url)
        if not self.age_restricted:
<<<<<<< HEAD
            self.js_url = extract.js_url(self.watch_html)
            self.js = get_js(self.js_url)
=======
            self.js_url = extract.js_url(self.watch_html, self.age_restricted)
            self.js = request.get(self.js_url)
>>>>>>> dd3c13bb

    def initialize_stream_objects(self, fmt):
        """Convert manifest data to instances of :class:`Stream <Stream>`.

        Take the unscrambled stream data and uses it to initialize
        instances of :class:`Stream <Stream>` for each media stream.

        :param str fmt:
            Key in stream manifest (``ytplayer_config``) containing progressive
            download or adaptive streams (e.g.: ``url_encoded_fmt_stream_map``
            or ``adaptive_fmts``).

        :rtype: None

        """
        stream_manifest = self.player_config_args[fmt]
        for stream in stream_manifest:
            video = Stream(
                stream=stream,
                player_config_args=self.player_config_args,
                monostate=self.stream_monostate,
            )
            self.fmt_streams.append(video)

    def initialize_caption_objects(self):
        """Populate instances of :class:`Caption <Caption>`.

        Take the unscrambled player response data, and use it to initialize
        instances of :class:`Caption <Caption>`.

        :rtype: None

        """
        if 'captions' not in self.player_config_args['player_response']:
            return
        # https://github.com/nficano/pytube/issues/167
        caption_tracks = (
            self.player_config_args
            .get('player_response', {})
            .get('captions', {})
            .get('playerCaptionsTracklistRenderer', {})
            .get('captionTracks', [])
        )
        for caption_track in caption_tracks:
            self.caption_tracks.append(Caption(caption_track))

    @property
    def captions(self):
        """Interface to query caption tracks.

        :rtype: :class:`CaptionQuery <CaptionQuery>`.
        """
        return CaptionQuery([c for c in self.caption_tracks])

    @property
    def streams(self):
        """Interface to query both adaptive (DASH) and progressive streams.

        :rtype: :class:`StreamQuery <StreamQuery>`.
        """
        return StreamQuery([s for s in self.fmt_streams])

    @property
    def thumbnail_url(self):
        """Get the thumbnail url image.

        :rtype: str

        """
        return self.player_config_args['thumbnail_url']

    @property
    def title(self):
        """Get the video title.

        :rtype: str

        """
        return self.player_config_args['title']

    def register_on_progress_callback(self, func):
        """Register a download progress callback function post initialization.

        :param callable func:
            A callback function that takes ``stream``, ``chunk``,
            ``file_handle``, ``bytes_remaining`` as parameters.

        :rtype: None

        """
        self.stream_monostate['on_progress'] = func

    def register_on_complete_callback(self, func):
        """Register a download complete callback function post initialization.

        :param callable func:
            A callback function that takes ``stream`` and  ``file_handle``.

        :rtype: None

        """
        self.stream_monostate['on_complete'] = func<|MERGE_RESOLUTION|>--- conflicted
+++ resolved
@@ -165,13 +165,8 @@
         )
         self.vid_info = request.get(self.vid_info_url)
         if not self.age_restricted:
-<<<<<<< HEAD
             self.js_url = extract.js_url(self.watch_html)
             self.js = get_js(self.js_url)
-=======
-            self.js_url = extract.js_url(self.watch_html, self.age_restricted)
-            self.js = request.get(self.js_url)
->>>>>>> dd3c13bb
 
     def initialize_stream_objects(self, fmt):
         """Convert manifest data to instances of :class:`Stream <Stream>`.
