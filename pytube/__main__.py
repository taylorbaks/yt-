# -*- coding: utf-8 -*-
"""
This module implements the core developer interface for pytube.

The problem domain of the :class:`YouTube <YouTube> class focuses almost
exclusively on the developer interface. Pytube offloads the heavy lifting to
smaller peripheral modules and functions.

"""
import json
import logging
from typing import Dict
from typing import List
from typing import Optional
from urllib.parse import parse_qsl

from pytube import Caption
from pytube import CaptionQuery
from pytube import extract
from pytube import request
from pytube import Stream
from pytube import StreamQuery
from pytube.exceptions import VideoUnavailable
from pytube.extract import apply_descrambler
from pytube.extract import apply_signature
from pytube.extract import get_ytplayer_config
from pytube.helpers import install_proxy
from pytube.monostate import Monostate
from pytube.monostate import OnComplete
from pytube.monostate import OnProgress

logger = logging.getLogger(__name__)


class YouTube:
    """Core developer interface for pytube."""

    def __init__(
        self,
        url: str,
        defer_prefetch_init: bool = False,
        on_progress_callback: Optional[OnProgress] = None,
        on_complete_callback: Optional[OnComplete] = None,
        proxies: Dict[str, str] = None,
    ):
        """Construct a :class:`YouTube <YouTube>`.

        :param str url:
            A valid YouTube watch URL.
        :param bool defer_prefetch_init:
            Defers executing any network requests.
        :param func on_progress_callback:
            (Optional) User defined callback function for stream download
            progress events.
        :param func on_complete_callback:
            (Optional) User defined callback function for stream download
            complete events.

        """
        self.js: Optional[str] = None  # js fetched by js_url
        self.js_url: Optional[str] = None  # the url to the js, parsed from watch html

        # note: vid_info may eventually be removed. It sounds like it once had
        # additional formats, but that doesn't appear to still be the case.

        # the url to vid info, parsed from watch html
        self.vid_info_url: Optional[str] = None
        self.vid_info_raw: Optional[str] = None  # content fetched by vid_info_url
        self.vid_info: Optional[Dict] = None  # parsed content of vid_info_raw

        self.watch_html: Optional[str] = None  # the html of /watch?v=<video_id>
        self.embed_html: Optional[str] = None
        self.player_config_args: Dict = {}  # inline js in the html containing
        self.player_response: Dict = {}
        # streams
        self.age_restricted: Optional[bool] = None

        self.fmt_streams: List[Stream] = []

        # video_id part of /watch?v=<video_id>
        self.video_id = extract.video_id(url)

        self.watch_url = f"https://youtube.com/watch?v={self.video_id}"
        self.embed_url = f"https://www.youtube.com/embed/{self.video_id}"

        # Shared between all instances of `Stream` (Borg pattern).
        self.stream_monostate = Monostate(
            on_progress=on_progress_callback, on_complete=on_complete_callback
        )

        if proxies:
            install_proxy(proxies)

        if not defer_prefetch_init:
            self.prefetch()
            self.descramble()

    def descramble(self) -> None:
        """Descramble the stream data and build Stream instances.

        The initialization process takes advantage of Python's
        "call-by-reference evaluation," which allows dictionary transforms to
        be applied in-place, instead of holding references to mutations at each
        interstitial step.

        :rtype: None

        """
        self.vid_info = dict(parse_qsl(self.vid_info_raw))
<<<<<<< HEAD
        if self.age_restricted:
            self.player_config_args = self.vid_info
        else:
            assert self.watch_html is not None
            self.player_config_args = get_ytplayer_config(self.watch_html)["args"]

            # Fix for KeyError: 'title' issue #434
            if "title" not in self.player_config_args:  # type: ignore
                i_start = self.watch_html.lower().index("<title>") + len("<title>")
                i_end = self.watch_html.lower().index("</title>")
                title = self.watch_html[i_start:i_end].strip()
                index = title.lower().rfind(" - youtube")
                title = title[:index] if index > 0 else title
                self.player_config_args["title"] = unescape(title)
=======
        self.player_config_args = self.vid_info
        self.player_response = json.loads(self.vid_info['player_response'])

        # On pre-signed videos, we need to use get_ytplayer_config to fix
        #  the player_response item
        if 'streamingData' not in self.player_config_args['player_response']:
            config_response = get_ytplayer_config(
                self.watch_html
            )['args']['player_response']
            self.player_config_args['player_response'] = config_response
>>>>>>> d68bda84

        # https://github.com/nficano/pytube/issues/165
        stream_maps = ["url_encoded_fmt_stream_map"]
        if "adaptive_fmts" in self.player_config_args:
            stream_maps.append("adaptive_fmts")

        # unscramble the progressive and adaptive stream manifests.
        for fmt in stream_maps:
            if not self.age_restricted and fmt in self.vid_info:
                apply_descrambler(self.vid_info, fmt)
            apply_descrambler(self.player_config_args, fmt)

            if not self.js:
                if not self.embed_html:
                    self.embed_html = request.get(url=self.embed_url)
                self.js_url = extract.js_url(self.embed_html)
                self.js = request.get(self.js_url)

            apply_signature(self.player_config_args, fmt, self.js)

            # build instances of :class:`Stream <Stream>`
            self.initialize_stream_objects(fmt)

        # load the player_response object (contains subtitle information)
        self.player_response = json.loads(self.player_config_args["player_response"])
        del self.player_config_args["player_response"]
        self.stream_monostate.title = self.title
        self.stream_monostate.duration = self.length

    def prefetch(self) -> None:
        """Eagerly download all necessary data.

        Eagerly executes all necessary network requests so all other
        operations don't does need to make calls outside of the interpreter
        which blocks for long periods of time.

        :rtype: None
        """
        self.watch_html = request.get(url=self.watch_url)
        if self.watch_html is None:
            raise VideoUnavailable(video_id=self.video_id)
        self.age_restricted = extract.is_age_restricted(self.watch_html)

        if not self.age_restricted and "This video is private" in self.watch_html:
            raise VideoUnavailable(video_id=self.video_id)

        if self.age_restricted:
            if not self.embed_html:
                self.embed_html = request.get(url=self.embed_url)
            self.vid_info_url = extract.video_info_url_age_restricted(
                self.video_id, self.watch_url
            )
        else:
            self.vid_info_url = extract.video_info_url(
                video_id=self.video_id, watch_url=self.watch_url
            )

        self.vid_info_raw = request.get(self.vid_info_url)
        if not self.age_restricted:
            self.js_url = extract.js_url(self.watch_html)
            self.js = request.get(self.js_url)

    def initialize_stream_objects(self, fmt: str) -> None:
        """Convert manifest data to instances of :class:`Stream <Stream>`.

        Take the unscrambled stream data and uses it to initialize
        instances of :class:`Stream <Stream>` for each media stream.

        :param str fmt:
            Key in stream manifest (``ytplayer_config``) containing progressive
            download or adaptive streams (e.g.: ``url_encoded_fmt_stream_map``
            or ``adaptive_fmts``).

        :rtype: None

        """
        stream_manifest = self.player_config_args[fmt]
        for stream in stream_manifest:
            video = Stream(
                stream=stream,
                player_config_args=self.player_config_args,
                monostate=self.stream_monostate,
            )
            self.fmt_streams.append(video)

    @property
    def caption_tracks(self) -> List[Caption]:
        """Get a list of :class:`Caption <Caption>`.

        :rtype: List[Caption]
        """
        raw_tracks = (
            self.player_response.get("captions", {})
            .get("playerCaptionsTracklistRenderer", {})
            .get("captionTracks", [])
        )
        return [Caption(track) for track in raw_tracks]

    @property
    def captions(self) -> CaptionQuery:
        """Interface to query caption tracks.

        :rtype: :class:`CaptionQuery <CaptionQuery>`.
        """
        return CaptionQuery(self.caption_tracks)

    @property
    def streams(self) -> StreamQuery:
        """Interface to query both adaptive (DASH) and progressive streams.

        :rtype: :class:`StreamQuery <StreamQuery>`.
        """
        return StreamQuery(self.fmt_streams)

    @property
    def thumbnail_url(self) -> str:
        """Get the thumbnail url image.

        :rtype: str

        """
        thumbnail_details = (
            self.player_response.get("videoDetails", {})
            .get("thumbnail", {})
            .get("thumbnails")
        )
        if thumbnail_details:
            thumbnail_details = thumbnail_details[-1]  # last item has max size
            return thumbnail_details["url"]

        return f"https://img.youtube.com/vi/{self.video_id}/maxresdefault.jpg"

    @property
    def title(self) -> str:
        """Get the video title.

        :rtype: str

        """
        return self.player_response['videoDetails']['title']

    @property
    def description(self) -> str:
        """Get the video description.

        :rtype: str

        """
        return self.player_response.get("videoDetails", {}).get(
            "shortDescription"
        )

    @property
    def rating(self) -> float:
        """Get the video average rating.

        :rtype: float

        """
        return self.player_response.get("videoDetails", {}).get("averageRating")

    @property
    def length(self) -> int:
        """Get the video length in seconds.

        :rtype: str

        """
        return int(
            self.player_config_args.get("length_seconds")
            or (self.player_response.get("videoDetails", {}).get("lengthSeconds"))
        )

    @property
    def views(self) -> int:
        """Get the number of the times the video has been viewed.

        :rtype: str

        """
        return int(self.player_response.get("videoDetails", {}).get("viewCount"))

    @property
    def author(self) -> str:
        """Get the video author.
        :rtype: str
        """
        return self.player_response.get("videoDetails", {}).get("author", "unknown")

    def register_on_progress_callback(self, func: OnProgress):
        """Register a download progress callback function post initialization.

        :param callable func:
            A callback function that takes ``stream``, ``chunk``,
             and ``bytes_remaining`` as parameters.

        :rtype: None

        """
        self.stream_monostate.on_progress = func

    def register_on_complete_callback(self, func: OnComplete):
        """Register a download complete callback function post initialization.

        :param callable func:
            A callback function that takes ``stream`` and  ``file_path``.

        :rtype: None

        """
        self.stream_monostate.on_complete = func<|MERGE_RESOLUTION|>--- conflicted
+++ resolved
@@ -107,22 +107,6 @@
 
         """
         self.vid_info = dict(parse_qsl(self.vid_info_raw))
-<<<<<<< HEAD
-        if self.age_restricted:
-            self.player_config_args = self.vid_info
-        else:
-            assert self.watch_html is not None
-            self.player_config_args = get_ytplayer_config(self.watch_html)["args"]
-
-            # Fix for KeyError: 'title' issue #434
-            if "title" not in self.player_config_args:  # type: ignore
-                i_start = self.watch_html.lower().index("<title>") + len("<title>")
-                i_end = self.watch_html.lower().index("</title>")
-                title = self.watch_html[i_start:i_end].strip()
-                index = title.lower().rfind(" - youtube")
-                title = title[:index] if index > 0 else title
-                self.player_config_args["title"] = unescape(title)
-=======
         self.player_config_args = self.vid_info
         self.player_response = json.loads(self.vid_info['player_response'])
 
@@ -133,7 +117,6 @@
                 self.watch_html
             )['args']['player_response']
             self.player_config_args['player_response'] = config_response
->>>>>>> d68bda84
 
         # https://github.com/nficano/pytube/issues/165
         stream_maps = ["url_encoded_fmt_stream_map"]
