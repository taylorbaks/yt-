# -*- coding: utf-8 -*-
"""
This module implements the core developer interface for pytube.

The problem domain of the :class:`YouTube <YouTube> class focuses almost
exclusively on the developer interface. Pytube offloads the heavy lifting to
smaller peripheral modules and functions.

"""
from __future__ import absolute_import

import json
import logging

from pytube import Caption
from pytube import CaptionQuery
from pytube import extract
from pytube import mixins
from pytube import request
from pytube import Stream
from pytube import StreamQuery
from pytube.compat import install_proxy
from pytube.compat import parse_qsl
from pytube.exceptions import VideoUnavailable
from pytube.helpers import apply_mixin

logger = logging.getLogger(__name__)


class YouTube(object):
    """Core developer interface for pytube."""

    def __init__(
        self, url=None, defer_prefetch_init=False, on_progress_callback=None,
        on_complete_callback=None, proxies=None,
    ):
        """Construct a :class:`YouTube <YouTube>`.

        :param str url:
            A valid YouTube watch URL.
        :param bool defer_init:
            Defers executing any network requests.
        :param func on_progress_callback:
            (Optional) User defined callback function for stream download
            progress events.
        :param func on_complete_callback:
            (Optional) User defined callback function for stream download
            complete events.

        """
        self.js = None      # js fetched by js_url
        self.js_url = None  # the url to the js, parsed from watch html

        # note: vid_info may eventually be removed. It sounds like it once had
        # additional formats, but that doesn't appear to still be the case.

        self.vid_info = None      # content fetched by vid_info_url
        self.vid_info_url = None  # the url to vid info, parsed from watch html

        self.watch_html = None     # the html of /watch?v=<video_id>
        self.embed_html = None
        self.player_config_args = None  # inline js in the html containing
        # streams
        self.age_restricted = None

        self.fmt_streams = []  # list of :class:`Stream <Stream>` instances
        self.caption_tracks = []

        # video_id part of /watch?v=<video_id>
        self.video_id = extract.video_id(url)

        # https://www.youtube.com/watch?v=<video_id>
        self.watch_url = extract.watch_url(self.video_id)

        self.embed_url = extract.embed_url(self.video_id)
        # A dictionary shared between all instances of :class:`Stream <Stream>`
        # (Borg pattern).
        self.stream_monostate = {
            # user defined callback functions.
            'on_progress': on_progress_callback,
            'on_complete': on_complete_callback,
        }

        if proxies:
            install_proxy(proxies)

        if not defer_prefetch_init:
            self.prefetch_init()

    def prefetch_init(self):
        """Download data, descramble it, and build Stream instances.

        :rtype: None

        """
        self.prefetch()
        self.init()

    def init(self):
        """Descramble the stream data and build Stream instances.

        The initialization process takes advantage of Python's
        "call-by-reference evaluation," which allows dictionary transforms to
        be applied in-place, instead of holding references to mutations at each
        interstitial step.

        :rtype: None

        """
        logger.info('init started')

        self.vid_info = {k: v for k, v in parse_qsl(self.vid_info)}
        if self.age_restricted:
            self.player_config_args = self.vid_info
        else:
            self.player_config_args = extract.get_ytplayer_config(
                self.watch_html,
            )['args']

        self.vid_descr = extract.get_vid_descr(self.watch_html)
        # https://github.com/nficano/pytube/issues/165
        stream_maps = ['url_encoded_fmt_stream_map']
        if 'adaptive_fmts' in self.player_config_args:
            stream_maps.append('adaptive_fmts')

        # unscramble the progressive and adaptive stream manifests.
        for fmt in stream_maps:
            if not self.age_restricted and fmt in self.vid_info:
                mixins.apply_descrambler(self.vid_info, fmt)
            mixins.apply_descrambler(self.player_config_args, fmt)

            try:
                mixins.apply_signature(self.player_config_args, fmt, self.js)
            except TypeError:
                self.js_url = extract.js_url(
                    self.embed_html, self.age_restricted,
                )
                self.js = request.get(self.js_url)
                mixins.apply_signature(self.player_config_args, fmt, self.js)

            # build instances of :class:`Stream <Stream>`
            self.initialize_stream_objects(fmt)

        # load the player_response object (contains subtitle information)
        apply_mixin(self.player_config_args, 'player_response', json.loads)

        self.initialize_caption_objects()
        logger.info('init finished successfully')

    def prefetch(self):
        """Eagerly download all necessary data.

        Eagerly executes all necessary network requests so all other
        operations don't does need to make calls outside of the interpreter
        which blocks for long periods of time.

        :rtype: None

        """
        self.watch_html = request.get(url=self.watch_url)
        if '<img class="icon meh" src="/yts/img' not in self.watch_html:
            raise VideoUnavailable('This video is unavailable.')
        self.embed_html = request.get(url=self.embed_url)
        self.age_restricted = extract.is_age_restricted(self.watch_html)
        self.vid_info_url = extract.video_info_url(
            video_id=self.video_id,
            watch_url=self.watch_url,
            watch_html=self.watch_html,
            embed_html=self.embed_html,
            age_restricted=self.age_restricted,
        )
        self.vid_info = request.get(self.vid_info_url)
        if not self.age_restricted:
            self.js_url = extract.js_url(self.watch_html, self.age_restricted)
            self.js = request.get(self.js_url)

    def initialize_stream_objects(self, fmt):
        """Convert manifest data to instances of :class:`Stream <Stream>`.

        Take the unscrambled stream data and uses it to initialize
        instances of :class:`Stream <Stream>` for each media stream.

        :param str fmt:
            Key in stream manifest (``ytplayer_config``) containing progressive
            download or adaptive streams (e.g.: ``url_encoded_fmt_stream_map``
            or ``adaptive_fmts``).

        :rtype: None

        """
        stream_manifest = self.player_config_args[fmt]
        for stream in stream_manifest:
            video = Stream(
                stream=stream,
                player_config_args=self.player_config_args,
                monostate=self.stream_monostate,
            )
            self.fmt_streams.append(video)

    def initialize_caption_objects(self):
        """Populate instances of :class:`Caption <Caption>`.

        Take the unscrambled player response data, and use it to initialize
        instances of :class:`Caption <Caption>`.

        :rtype: None

        """
        if 'captions' not in self.player_config_args['player_response']:
            return
        # https://github.com/nficano/pytube/issues/167
        caption_tracks = (
            self.player_config_args
            .get('player_response', {})
            .get('captions', {})
            .get('playerCaptionsTracklistRenderer', {})
            .get('captionTracks', [])
        )
        for caption_track in caption_tracks:
            self.caption_tracks.append(Caption(caption_track))

    @property
    def captions(self):
        """Interface to query caption tracks.

        :rtype: :class:`CaptionQuery <CaptionQuery>`.
        """
        return CaptionQuery([c for c in self.caption_tracks])

    @property
    def streams(self):
        """Interface to query both adaptive (DASH) and progressive streams.

        :rtype: :class:`StreamQuery <StreamQuery>`.
        """
        return StreamQuery([s for s in self.fmt_streams])

    @property
    def thumbnail_url(self):
        """Get the thumbnail url image.

        :rtype: str

        """
        return self.player_config_args['thumbnail_url']

    @property
    def title(self):
        """Get the video title.

        :rtype: str

        """
        return self.player_config_args['title']

    @property
<<<<<<< HEAD
    def author(self):
        """Get the video author.
=======
    def description(self):
        """Get the video description.
>>>>>>> 0fe65cfb

        :rtype: str

        """
<<<<<<< HEAD
        return self.player_config_args['author']
=======
        return self.vid_descr

    @property
    def rating(self):
        """Get the video average rating.

        :rtype: str

        """
        return self.player_config_args['avg_rating']

    @property
    def length(self):
        """Get the video length in seconds.

        :rtype: str

        """
        return self.player_config_args['length_seconds']

    @property
    def views(self):
        """Get the number of the times the video has been viewed.

        :rtype: str

        """
        return self.player_config_args['view_count']
>>>>>>> 0fe65cfb

    def register_on_progress_callback(self, func):
        """Register a download progress callback function post initialization.

        :param callable func:
            A callback function that takes ``stream``, ``chunk``,
            ``file_handle``, ``bytes_remaining`` as parameters.

        :rtype: None

        """
        self.stream_monostate['on_progress'] = func

    def register_on_complete_callback(self, func):
        """Register a download complete callback function post initialization.

        :param callable func:
            A callback function that takes ``stream`` and  ``file_handle``.

        :rtype: None

        """
        self.stream_monostate['on_complete'] = func<|MERGE_RESOLUTION|>--- conflicted
+++ resolved
@@ -254,20 +254,21 @@
         return self.player_config_args['title']
 
     @property
-<<<<<<< HEAD
     def author(self):
         """Get the video author.
-=======
+        
+        :rtype: str
+        
+        """
+        return self.player_config_args['author']
+
+    @property  
     def description(self):
         """Get the video description.
->>>>>>> 0fe65cfb
-
-        :rtype: str
-
-        """
-<<<<<<< HEAD
-        return self.player_config_args['author']
-=======
+
+        :rtype: str
+
+        """
         return self.vid_descr
 
     @property
@@ -296,7 +297,6 @@
 
         """
         return self.player_config_args['view_count']
->>>>>>> 0fe65cfb
 
     def register_on_progress_callback(self, func):
         """Register a download progress callback function post initialization.
