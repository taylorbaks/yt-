--- conflicted
+++ resolved
@@ -1,27 +1,16 @@
 #!/usr/bin/env python
 # -*- coding: utf-8 -*-
-<<<<<<< HEAD
 from __future__ import unicode_literals, print_function
 from os.path import normpath, isfile
 from os import remove
 from time import clock
-=======
-from __future__ import unicode_literals
-from os.path import normpath, isfile
-from os import remove
-from time import time
->>>>>>> a2b68cf9
 try:
     from urllib2 import urlopen
 except ImportError:
     from urllib.request import urlopen
-<<<<<<< HEAD
-from sys import exit
+from pytube.utils import sizeof
 from pytube.utils import sizeof
 from os.path import isdir
-=======
-from pytube.utils import sizeof
->>>>>>> a2b68cf9
 
 
 class Video(object):
@@ -45,11 +34,7 @@
         self.__dict__.update(**attributes)
 
     def download(self, path=None, chunk_size=8 * 1024,
-<<<<<<< HEAD
                  on_progress=None, on_finish=None, force_overwrite=False):
-=======
-                 on_progress=None, on_finish=None):
->>>>>>> a2b68cf9
         """
         Downloads the file of the URL defined within the class
         instance.
@@ -76,21 +61,13 @@
         if isfile(fullpath) and not force_overwrite:
             raise FileExistsError("\n\nError: Conflicting filename:'{}'.\n\n".format(
                   self.filename))
-<<<<<<< HEAD
-=======
-            return 1
->>>>>>> a2b68cf9
 
         response = urlopen(self.url)
         meta_data = dict(response.info().items())
         file_size = int(meta_data.get("Content-Length") or
                         meta_data.get("content-length"))
         self._bytes_received = 0
-<<<<<<< HEAD
         start = clock()
-=======
-        start = time()
->>>>>>> a2b68cf9
         try:
             with open(fullpath, 'wb') as dst_file:
                 # Print downloading message
@@ -114,30 +91,20 @@
             print("\n\nError: Failed to open file.\n"
                   "Check that: ('{0}'), is a valid pathname.\n\n"
                   "Or that ('{1}.{2}') is a valid filename.\n\n".format(
-<<<<<<< HEAD
                       path, self.filename, self.extension))
             exit(2)
-=======
-                        path, self.filename, self.extension))
-            return 2
->>>>>>> a2b68cf9
 
         except BufferError:
             print("\n\nError: Failed on writing buffer.\n"
                   "Failed to write video to file.\n\n")
-            return 1
+            exit(1)
 
         except KeyboardInterrupt:
             print("\n\nInterrupt signal given.\nDeleting incomplete video"
                   "('{0}.{1}').\n\n".format(self.filename, self.extension))
             remove(fullpath)
-            return 1
+            exit(1)
 
-<<<<<<< HEAD
-=======
-        return 0
-
->>>>>>> a2b68cf9
     def __repr__(self):
         """A cleaner representation of the class instance."""
         return "<Video: {0} (.{1}) - {2} - {3}>".format(
